from unittest import skip
from unittest.mock import MagicMock, ANY

from django.conf import settings
from django.test import Client, TestCase
from django.urls import reverse
from django.contrib.auth import get_user_model

from django_webtest import WebTest  # type: ignore
import boto3_mocking  # type: ignore


from registrar.models import (
    DomainApplication,
    Domain,
<<<<<<< HEAD
    DomainInformation,
=======
    DraftDomain,
>>>>>>> 4276a35a
    DomainInvitation,
    Contact,
    Website,
    UserDomainRole,
    User,
)
from registrar.views.application import ApplicationWizard, Step

from .common import less_console_noise


class TestViews(TestCase):
    def setUp(self):
        self.client = Client()

    def test_health_check_endpoint(self):
        response = self.client.get("/health/")
        self.assertContains(response, "OK", status_code=200)

    def test_home_page(self):
        """Home page should be available without a login."""
        response = self.client.get("/")
        self.assertContains(response, "registrar", status_code=200)
        self.assertContains(response, "Sign in")

    def test_whoami_page_no_user(self):
        """Whoami page not accessible without a logged-in user."""
        response = self.client.get("/whoami/")
        self.assertEqual(response.status_code, 302)
        self.assertIn("?next=/whoami/", response.headers["Location"])

    def test_application_form_not_logged_in(self):
        """Application form not accessible without a logged-in user."""
        response = self.client.get("/register/")
        self.assertEqual(response.status_code, 302)
        self.assertIn("/login?next=/register/", response.headers["Location"])


class TestWithUser(TestCase):
    def setUp(self):
        username = "test_user"
        first_name = "First"
        last_name = "Last"
        email = "info@example.com"
        self.user = get_user_model().objects.create(
            username=username, first_name=first_name, last_name=last_name, email=email
        )

    def tearDown(self):
        # delete any applications too
        DomainApplication.objects.all().delete()
        self.user.delete()


class LoggedInTests(TestWithUser):
    def setUp(self):
        super().setUp()
        self.client.force_login(self.user)

    def test_home_lists_domain_applications(self):
        response = self.client.get("/")
        self.assertNotContains(response, "igorville.gov")
        site = DraftDomain.objects.create(name="igorville.gov")
        application = DomainApplication.objects.create(
            creator=self.user, requested_domain=site
        )
        response = self.client.get("/")
        # count = 2 because it is also in screenreader content
        self.assertContains(response, "igorville.gov", count=2)
        # clean up
        application.delete()

    def test_home_lists_domains(self):
        response = self.client.get("/")
        domain, _ = Domain.objects.get_or_create(name="igorville.gov")
        self.assertNotContains(response, "igorville.gov")
        role, _ = UserDomainRole.objects.get_or_create(
            user=self.user, domain=domain, role=UserDomainRole.Roles.ADMIN
        )
        response = self.client.get("/")
        # count = 2 because it is also in screenreader content
        self.assertContains(response, "igorville.gov", count=2)
        # clean up
        role.delete()

    def test_whoami_page(self):
        """User information appears on the whoami page."""
        response = self.client.get("/whoami/")
        self.assertContains(response, self.user.first_name)
        self.assertContains(response, self.user.last_name)
        self.assertContains(response, self.user.email)

    def test_application_form_view(self):
        response = self.client.get("/register/", follow=True)
        self.assertContains(
            response,
            "What kind of U.S.-based government organization do you represent?",
        )


class DomainApplicationTests(TestWithUser, WebTest):

    """Webtests for domain application to test filling and submitting."""

    # Doesn't work with CSRF checking
    # hypothesis is that CSRF_USE_SESSIONS is incompatible with WebTest
    csrf_checks = False

    def setUp(self):
        super().setUp()
        self.app.set_user(self.user.username)
        self.TITLES = ApplicationWizard.TITLES

    def test_application_form_empty_submit(self):
        # 302 redirect to the first form
        page = self.app.get(reverse("application:")).follow()
        # submitting should get back the same page if the required field is empty
        result = page.form.submit()
        self.assertIn(
            "What kind of U.S.-based government organization do you represent?", result
        )

    @boto3_mocking.patching
    def test_application_form_submission(self):
        """Can fill out the entire form and submit.
        As we add additional form pages, we need to include them here to make
        this test work.
        """
        num_pages_tested = 0
        # elections, type_of_work, tribal_government, no_other_contacts
        SKIPPED_PAGES = 4
        num_pages = len(self.TITLES) - SKIPPED_PAGES

        type_page = self.app.get(reverse("application:")).follow()
        # django-webtest does not handle cookie-based sessions well because it keeps
        # resetting the session key on each new request, thus destroying the concept
        # of a "session". We are going to do it manually, saving the session ID here
        # and then setting the cookie on each request.
        session_id = self.app.cookies[settings.SESSION_COOKIE_NAME]

        # ---- TYPE PAGE  ----
        type_form = type_page.form
        type_form["organization_type-organization_type"] = "federal"

        # test next button and validate data
        self.app.set_cookie(settings.SESSION_COOKIE_NAME, session_id)
        type_result = type_page.form.submit()
        # should see results in db
        application = DomainApplication.objects.get()  # there's only one
        self.assertEqual(application.organization_type, "federal")
        # the post request should return a redirect to the next form in
        # the application
        self.assertEqual(type_result.status_code, 302)
        self.assertEqual(type_result["Location"], "/register/organization_federal/")
        num_pages_tested += 1

        # ---- FEDERAL BRANCH PAGE  ----
        # Follow the redirect to the next form page
        self.app.set_cookie(settings.SESSION_COOKIE_NAME, session_id)
        federal_page = type_result.follow()
        federal_form = federal_page.form
        federal_form["organization_federal-federal_type"] = "executive"

        # test next button
        self.app.set_cookie(settings.SESSION_COOKIE_NAME, session_id)
        federal_result = federal_form.submit()
        # validate that data from this step are being saved
        application = DomainApplication.objects.get()  # there's only one
        self.assertEqual(application.federal_type, "executive")
        # the post request should return a redirect to the next form in
        # the application
        self.assertEqual(federal_result.status_code, 302)
        self.assertEqual(federal_result["Location"], "/register/organization_contact/")
        num_pages_tested += 1

        # ---- ORG CONTACT PAGE  ----
        # Follow the redirect to the next form page
        self.app.set_cookie(settings.SESSION_COOKIE_NAME, session_id)
        org_contact_page = federal_result.follow()
        org_contact_form = org_contact_page.form
        # federal agency so we have to fill in federal_agency
        org_contact_form[
            "organization_contact-federal_agency"
        ] = "General Services Administration"
        org_contact_form["organization_contact-organization_name"] = "Testorg"
        org_contact_form["organization_contact-address_line1"] = "address 1"
        org_contact_form["organization_contact-address_line2"] = "address 2"
        org_contact_form["organization_contact-city"] = "NYC"
        org_contact_form["organization_contact-state_territory"] = "NY"
        org_contact_form["organization_contact-zipcode"] = "10002"
        org_contact_form["organization_contact-urbanization"] = "URB Royal Oaks"

        # test next button
        self.app.set_cookie(settings.SESSION_COOKIE_NAME, session_id)
        org_contact_result = org_contact_form.submit()
        # validate that data from this step are being saved
        application = DomainApplication.objects.get()  # there's only one
        self.assertEqual(application.organization_name, "Testorg")
        self.assertEqual(application.address_line1, "address 1")
        self.assertEqual(application.address_line2, "address 2")
        self.assertEqual(application.city, "NYC")
        self.assertEqual(application.state_territory, "NY")
        self.assertEqual(application.zipcode, "10002")
        self.assertEqual(application.urbanization, "URB Royal Oaks")
        # the post request should return a redirect to the next form in
        # the application
        self.assertEqual(org_contact_result.status_code, 302)
        self.assertEqual(
            org_contact_result["Location"], "/register/authorizing_official/"
        )
        num_pages_tested += 1

        # ---- AUTHORIZING OFFICIAL PAGE  ----
        # Follow the redirect to the next form page
        self.app.set_cookie(settings.SESSION_COOKIE_NAME, session_id)
        ao_page = org_contact_result.follow()
        ao_form = ao_page.form
        ao_form["authorizing_official-first_name"] = "Testy ATO"
        ao_form["authorizing_official-last_name"] = "Tester ATO"
        ao_form["authorizing_official-title"] = "Chief Tester"
        ao_form["authorizing_official-email"] = "testy@town.com"
        ao_form["authorizing_official-phone"] = "(201) 555 5555"

        # test next button
        self.app.set_cookie(settings.SESSION_COOKIE_NAME, session_id)
        ao_result = ao_form.submit()
        # validate that data from this step are being saved
        application = DomainApplication.objects.get()  # there's only one
        self.assertEqual(application.authorizing_official.first_name, "Testy ATO")
        self.assertEqual(application.authorizing_official.last_name, "Tester ATO")
        self.assertEqual(application.authorizing_official.title, "Chief Tester")
        self.assertEqual(application.authorizing_official.email, "testy@town.com")
        self.assertEqual(application.authorizing_official.phone, "(201) 555 5555")
        # the post request should return a redirect to the next form in
        # the application
        self.assertEqual(ao_result.status_code, 302)
        self.assertEqual(ao_result["Location"], "/register/current_sites/")
        num_pages_tested += 1

        # ---- CURRENT SITES PAGE  ----
        # Follow the redirect to the next form page
        self.app.set_cookie(settings.SESSION_COOKIE_NAME, session_id)
        current_sites_page = ao_result.follow()
        current_sites_form = current_sites_page.form
        current_sites_form["current_sites-0-website"] = "www.city.com"

        # test next button
        self.app.set_cookie(settings.SESSION_COOKIE_NAME, session_id)
        current_sites_result = current_sites_form.submit()
        # validate that data from this step are being saved
        application = DomainApplication.objects.get()  # there's only one
        self.assertEqual(
            application.current_websites.filter(website="http://www.city.com").count(),
            1,
        )
        # the post request should return a redirect to the next form in
        # the application
        self.assertEqual(current_sites_result.status_code, 302)
        self.assertEqual(current_sites_result["Location"], "/register/dotgov_domain/")
        num_pages_tested += 1

        # ---- DOTGOV DOMAIN PAGE  ----
        # Follow the redirect to the next form page
        self.app.set_cookie(settings.SESSION_COOKIE_NAME, session_id)
        dotgov_page = current_sites_result.follow()
        dotgov_form = dotgov_page.form
        dotgov_form["dotgov_domain-requested_domain"] = "city"
        dotgov_form["dotgov_domain-0-alternative_domain"] = "city1"

        self.app.set_cookie(settings.SESSION_COOKIE_NAME, session_id)
        dotgov_result = dotgov_form.submit()
        # validate that data from this step are being saved
        application = DomainApplication.objects.get()  # there's only one
        self.assertEqual(application.requested_domain.name, "city.gov")
        self.assertEqual(
            application.alternative_domains.filter(website="city1.gov").count(), 1
        )
        # the post request should return a redirect to the next form in
        # the application
        self.assertEqual(dotgov_result.status_code, 302)
        self.assertEqual(dotgov_result["Location"], "/register/purpose/")
        num_pages_tested += 1

        # ---- PURPOSE PAGE  ----
        # Follow the redirect to the next form page
        self.app.set_cookie(settings.SESSION_COOKIE_NAME, session_id)
        purpose_page = dotgov_result.follow()
        purpose_form = purpose_page.form
        purpose_form["purpose-purpose"] = "For all kinds of things."

        # test next button
        self.app.set_cookie(settings.SESSION_COOKIE_NAME, session_id)
        purpose_result = purpose_form.submit()
        # validate that data from this step are being saved
        application = DomainApplication.objects.get()  # there's only one
        self.assertEqual(application.purpose, "For all kinds of things.")
        # the post request should return a redirect to the next form in
        # the application
        self.assertEqual(purpose_result.status_code, 302)
        self.assertEqual(purpose_result["Location"], "/register/your_contact/")
        num_pages_tested += 1

        # ---- YOUR CONTACT INFO PAGE  ----
        # Follow the redirect to the next form page
        self.app.set_cookie(settings.SESSION_COOKIE_NAME, session_id)
        your_contact_page = purpose_result.follow()
        your_contact_form = your_contact_page.form

        your_contact_form["your_contact-first_name"] = "Testy you"
        your_contact_form["your_contact-last_name"] = "Tester you"
        your_contact_form["your_contact-title"] = "Admin Tester"
        your_contact_form["your_contact-email"] = "testy-admin@town.com"
        your_contact_form["your_contact-phone"] = "(201) 555 5556"

        # test next button
        self.app.set_cookie(settings.SESSION_COOKIE_NAME, session_id)
        your_contact_result = your_contact_form.submit()
        # validate that data from this step are being saved
        application = DomainApplication.objects.get()  # there's only one
        self.assertEqual(application.submitter.first_name, "Testy you")
        self.assertEqual(application.submitter.last_name, "Tester you")
        self.assertEqual(application.submitter.title, "Admin Tester")
        self.assertEqual(application.submitter.email, "testy-admin@town.com")
        self.assertEqual(application.submitter.phone, "(201) 555 5556")
        # the post request should return a redirect to the next form in
        # the application
        self.assertEqual(your_contact_result.status_code, 302)
        self.assertEqual(your_contact_result["Location"], "/register/other_contacts/")
        num_pages_tested += 1

        # ---- OTHER CONTACTS PAGE  ----
        # Follow the redirect to the next form page
        self.app.set_cookie(settings.SESSION_COOKIE_NAME, session_id)
        other_contacts_page = your_contact_result.follow()
        other_contacts_form = other_contacts_page.form

        other_contacts_form["other_contacts-0-first_name"] = "Testy2"
        other_contacts_form["other_contacts-0-last_name"] = "Tester2"
        other_contacts_form["other_contacts-0-title"] = "Another Tester"
        other_contacts_form["other_contacts-0-email"] = "testy2@town.com"
        other_contacts_form["other_contacts-0-phone"] = "(201) 555 5557"

        # test next button
        self.app.set_cookie(settings.SESSION_COOKIE_NAME, session_id)
        other_contacts_result = other_contacts_form.submit()
        # validate that data from this step are being saved
        application = DomainApplication.objects.get()  # there's only one
        self.assertEqual(
            application.other_contacts.filter(
                first_name="Testy2",
                last_name="Tester2",
                title="Another Tester",
                email="testy2@town.com",
                phone="(201) 555 5557",
            ).count(),
            1,
        )
        # the post request should return a redirect to the next form in
        # the application
        self.assertEqual(other_contacts_result.status_code, 302)
        self.assertEqual(other_contacts_result["Location"], "/register/anything_else/")
        num_pages_tested += 1

        # ---- ANYTHING ELSE PAGE  ----
        # Follow the redirect to the next form page
        self.app.set_cookie(settings.SESSION_COOKIE_NAME, session_id)
        anything_else_page = other_contacts_result.follow()
        anything_else_form = anything_else_page.form

        anything_else_form["anything_else-anything_else"] = "Nothing else."

        # test next button
        self.app.set_cookie(settings.SESSION_COOKIE_NAME, session_id)
        anything_else_result = anything_else_form.submit()
        # validate that data from this step are being saved
        application = DomainApplication.objects.get()  # there's only one
        self.assertEqual(application.anything_else, "Nothing else.")
        # the post request should return a redirect to the next form in
        # the application
        self.assertEqual(anything_else_result.status_code, 302)
        self.assertEqual(anything_else_result["Location"], "/register/requirements/")
        num_pages_tested += 1

        # ---- REQUIREMENTS PAGE  ----
        # Follow the redirect to the next form page
        self.app.set_cookie(settings.SESSION_COOKIE_NAME, session_id)
        requirements_page = anything_else_result.follow()
        requirements_form = requirements_page.form

        requirements_form["requirements-is_policy_acknowledged"] = True

        # test next button
        self.app.set_cookie(settings.SESSION_COOKIE_NAME, session_id)
        requirements_result = requirements_form.submit()
        # validate that data from this step are being saved
        application = DomainApplication.objects.get()  # there's only one
        self.assertEqual(application.is_policy_acknowledged, True)
        # the post request should return a redirect to the next form in
        # the application
        self.assertEqual(requirements_result.status_code, 302)
        self.assertEqual(requirements_result["Location"], "/register/review/")
        num_pages_tested += 1

        # ---- REVIEW AND FINSIHED PAGES  ----
        # Follow the redirect to the next form page
        self.app.set_cookie(settings.SESSION_COOKIE_NAME, session_id)
        review_page = requirements_result.follow()
        review_form = review_page.form

        # Review page contains all the previously entered data
        self.assertContains(review_page, "Federal")
        self.assertContains(review_page, "Executive")
        self.assertContains(review_page, "Testorg")
        self.assertContains(review_page, "address 1")
        self.assertContains(review_page, "address 2")
        self.assertContains(review_page, "NYC")
        self.assertContains(review_page, "NY")
        self.assertContains(review_page, "10002")
        self.assertContains(review_page, "URB Royal Oaks")
        self.assertContains(review_page, "Testy ATO")
        self.assertContains(review_page, "Tester ATO")
        self.assertContains(review_page, "Chief Tester")
        self.assertContains(review_page, "testy@town.com")
        self.assertContains(review_page, "(201) 555-5555")
        self.assertContains(review_page, "city.com")
        self.assertContains(review_page, "city.gov")
        self.assertContains(review_page, "city1.gov")
        self.assertContains(review_page, "For all kinds of things.")
        self.assertContains(review_page, "Testy you")
        self.assertContains(review_page, "Tester you")
        self.assertContains(review_page, "Admin Tester")
        self.assertContains(review_page, "testy-admin@town.com")
        self.assertContains(review_page, "(201) 555-5556")
        self.assertContains(review_page, "Testy2")
        self.assertContains(review_page, "Tester2")
        self.assertContains(review_page, "Another Tester")
        self.assertContains(review_page, "testy2@town.com")
        self.assertContains(review_page, "(201) 555-5557")
        self.assertContains(review_page, "Nothing else.")

        # final submission results in a redirect to the "finished" URL
        self.app.set_cookie(settings.SESSION_COOKIE_NAME, session_id)
        with less_console_noise():
            review_result = review_form.submit()

        self.assertEqual(review_result.status_code, 302)
        self.assertEqual(review_result["Location"], "/register/finished/")
        num_pages_tested += 1

        # following this redirect is a GET request, so include the cookie
        # here too.
        self.app.set_cookie(settings.SESSION_COOKIE_NAME, session_id)
        with less_console_noise():
            final_result = review_result.follow()
        self.assertContains(final_result, "Thanks for your domain request!")

        # check that any new pages are added to this test
        self.assertEqual(num_pages, num_pages_tested)

    def test_application_form_conditional_federal(self):
        """Federal branch question is shown for federal organizations."""
        type_page = self.app.get(reverse("application:")).follow()
        # django-webtest does not handle cookie-based sessions well because it keeps
        # resetting the session key on each new request, thus destroying the concept
        # of a "session". We are going to do it manually, saving the session ID here
        # and then setting the cookie on each request.
        session_id = self.app.cookies[settings.SESSION_COOKIE_NAME]

        # ---- TYPE PAGE  ----

        # the conditional step titles shouldn't appear initially
        self.assertNotContains(type_page, self.TITLES["organization_federal"])
        self.assertNotContains(type_page, self.TITLES["organization_election"])
        type_form = type_page.form
        type_form["organization_type-organization_type"] = "federal"

        # set the session ID before .submit()
        self.app.set_cookie(settings.SESSION_COOKIE_NAME, session_id)
        type_result = type_form.submit()

        # the post request should return a redirect to the federal branch
        # question
        self.assertEqual(type_result.status_code, 302)
        self.assertEqual(type_result["Location"], "/register/organization_federal/")

        # and the step label should appear in the sidebar of the resulting page
        # but the step label for the elections page should not appear
        self.app.set_cookie(settings.SESSION_COOKIE_NAME, session_id)
        federal_page = type_result.follow()
        self.assertContains(federal_page, self.TITLES["organization_federal"])
        self.assertNotContains(federal_page, self.TITLES["organization_election"])

        # continuing on in the flow we need to see top-level agency on the
        # contact page
        federal_page.form["organization_federal-federal_type"] = "executive"
        self.app.set_cookie(settings.SESSION_COOKIE_NAME, session_id)
        federal_result = federal_page.form.submit()
        # the post request should return a redirect to the contact
        # question
        self.assertEqual(federal_result.status_code, 302)
        self.assertEqual(federal_result["Location"], "/register/organization_contact/")
        self.app.set_cookie(settings.SESSION_COOKIE_NAME, session_id)
        contact_page = federal_result.follow()
        self.assertContains(contact_page, "Federal agency")

    def test_application_form_conditional_elections(self):
        """Election question is shown for other organizations."""
        type_page = self.app.get(reverse("application:")).follow()
        # django-webtest does not handle cookie-based sessions well because it keeps
        # resetting the session key on each new request, thus destroying the concept
        # of a "session". We are going to do it manually, saving the session ID here
        # and then setting the cookie on each request.
        session_id = self.app.cookies[settings.SESSION_COOKIE_NAME]

        # ---- TYPE PAGE  ----

        # the conditional step titles shouldn't appear initially
        self.assertNotContains(type_page, self.TITLES["organization_federal"])
        self.assertNotContains(type_page, self.TITLES["organization_election"])
        type_form = type_page.form
        type_form["organization_type-organization_type"] = "county"

        # set the session ID before .submit()
        self.app.set_cookie(settings.SESSION_COOKIE_NAME, session_id)
        type_result = type_form.submit()

        # the post request should return a redirect to the elections question
        self.assertEqual(type_result.status_code, 302)
        self.assertEqual(type_result["Location"], "/register/organization_election/")

        # and the step label should appear in the sidebar of the resulting page
        # but the step label for the elections page should not appear
        self.app.set_cookie(settings.SESSION_COOKIE_NAME, session_id)
        election_page = type_result.follow()
        self.assertContains(election_page, self.TITLES["organization_election"])
        self.assertNotContains(election_page, self.TITLES["organization_federal"])

        # continuing on in the flow we need to NOT see top-level agency on the
        # contact page
        election_page.form["organization_election-is_election_board"] = "True"
        self.app.set_cookie(settings.SESSION_COOKIE_NAME, session_id)
        election_result = election_page.form.submit()
        # the post request should return a redirect to the contact
        # question
        self.assertEqual(election_result.status_code, 302)
        self.assertEqual(election_result["Location"], "/register/organization_contact/")
        self.app.set_cookie(settings.SESSION_COOKIE_NAME, session_id)
        contact_page = election_result.follow()
        self.assertNotContains(contact_page, "Federal agency")

    def test_application_form_section_skipping(self):
        """Can skip forward and back in sections"""
        type_page = self.app.get(reverse("application:")).follow()
        # django-webtest does not handle cookie-based sessions well because it keeps
        # resetting the session key on each new request, thus destroying the concept
        # of a "session". We are going to do it manually, saving the session ID here
        # and then setting the cookie on each request.
        session_id = self.app.cookies[settings.SESSION_COOKIE_NAME]

        type_form = type_page.form
        type_form["organization_type-organization_type"] = "federal"
        self.app.set_cookie(settings.SESSION_COOKIE_NAME, session_id)
        type_result = type_page.form.submit()

        # follow first redirect
        self.app.set_cookie(settings.SESSION_COOKIE_NAME, session_id)
        federal_page = type_result.follow()

        # Now on federal type page, click back to the organization type
        self.app.set_cookie(settings.SESSION_COOKIE_NAME, session_id)
        new_page = federal_page.click(str(self.TITLES["organization_type"]), index=0)

        # Should be a link to the organization_federal page
        self.assertGreater(
            len(new_page.html.find_all("a", href="/register/organization_federal/")),
            0,
        )

    def test_application_form_nonfederal(self):
        """Non-federal organizations don't have to provide their federal agency."""
        type_page = self.app.get(reverse("application:")).follow()
        # django-webtest does not handle cookie-based sessions well because it keeps
        # resetting the session key on each new request, thus destroying the concept
        # of a "session". We are going to do it manually, saving the session ID here
        # and then setting the cookie on each request.
        session_id = self.app.cookies[settings.SESSION_COOKIE_NAME]

        type_form = type_page.form
        type_form[
            "organization_type-organization_type"
        ] = DomainApplication.OrganizationChoices.INTERSTATE
        self.app.set_cookie(settings.SESSION_COOKIE_NAME, session_id)
        type_result = type_page.form.submit()

        # follow first redirect
        self.app.set_cookie(settings.SESSION_COOKIE_NAME, session_id)
        contact_page = type_result.follow()
        org_contact_form = contact_page.form

        self.assertNotIn("federal_agency", org_contact_form.fields)

        # minimal fields that must be filled out
        org_contact_form["organization_contact-organization_name"] = "Testorg"
        org_contact_form["organization_contact-address_line1"] = "address 1"
        org_contact_form["organization_contact-city"] = "NYC"
        org_contact_form["organization_contact-state_territory"] = "NY"
        org_contact_form["organization_contact-zipcode"] = "10002"

        self.app.set_cookie(settings.SESSION_COOKIE_NAME, session_id)
        contact_result = org_contact_form.submit()

        # the post request should return a redirect to the type of work page
        # if it was successful.
        self.assertEqual(contact_result.status_code, 302)
        self.assertEqual(contact_result["Location"], "/register/type_of_work/")

    def test_application_type_of_work_special(self):
        """Special districts have to answer an additional question."""
        type_page = self.app.get(reverse("application:")).follow()
        # django-webtest does not handle cookie-based sessions well because it keeps
        # resetting the session key on each new request, thus destroying the concept
        # of a "session". We are going to do it manually, saving the session ID here
        # and then setting the cookie on each request.
        session_id = self.app.cookies[settings.SESSION_COOKIE_NAME]

        type_form = type_page.form
        type_form[
            "organization_type-organization_type"
        ] = DomainApplication.OrganizationChoices.SPECIAL_DISTRICT
        self.app.set_cookie(settings.SESSION_COOKIE_NAME, session_id)
        type_result = type_page.form.submit()
        # follow first redirect
        self.app.set_cookie(settings.SESSION_COOKIE_NAME, session_id)
        contact_page = type_result.follow()

        self.assertContains(contact_page, self.TITLES[Step.TYPE_OF_WORK])

    def test_application_no_other_contacts(self):
        """Applicants with no other contacts have to give a reason."""
        contacts_page = self.app.get(reverse("application:other_contacts"))
        # django-webtest does not handle cookie-based sessions well because it keeps
        # resetting the session key on each new request, thus destroying the concept
        # of a "session". We are going to do it manually, saving the session ID here
        # and then setting the cookie on each request.
        session_id = self.app.cookies[settings.SESSION_COOKIE_NAME]

        self.app.set_cookie(settings.SESSION_COOKIE_NAME, session_id)
        result = contacts_page.form.submit()
        # follow first redirect
        self.app.set_cookie(settings.SESSION_COOKIE_NAME, session_id)
        no_contacts_page = result.follow()
        expected_url_slug = str(Step.NO_OTHER_CONTACTS)
        actual_url_slug = no_contacts_page.request.path.split("/")[-2]
        self.assertEqual(expected_url_slug, actual_url_slug)

    def test_application_type_of_work_interstate(self):
        """Special districts have to answer an additional question."""
        type_page = self.app.get(reverse("application:")).follow()
        # django-webtest does not handle cookie-based sessions well because it keeps
        # resetting the session key on each new request, thus destroying the concept
        # of a "session". We are going to do it manually, saving the session ID here
        # and then setting the cookie on each request.
        session_id = self.app.cookies[settings.SESSION_COOKIE_NAME]

        type_form = type_page.form
        type_form[
            "organization_type-organization_type"
        ] = DomainApplication.OrganizationChoices.INTERSTATE
        self.app.set_cookie(settings.SESSION_COOKIE_NAME, session_id)
        type_result = type_page.form.submit()
        # follow first redirect
        self.app.set_cookie(settings.SESSION_COOKIE_NAME, session_id)
        contact_page = type_result.follow()

        self.assertContains(contact_page, self.TITLES[Step.TYPE_OF_WORK])

    def test_application_tribal_government(self):
        """Tribal organizations have to answer an additional question."""
        type_page = self.app.get(reverse("application:")).follow()
        # django-webtest does not handle cookie-based sessions well because it keeps
        # resetting the session key on each new request, thus destroying the concept
        # of a "session". We are going to do it manually, saving the session ID here
        # and then setting the cookie on each request.
        session_id = self.app.cookies[settings.SESSION_COOKIE_NAME]
        type_form = type_page.form
        type_form[
            "organization_type-organization_type"
        ] = DomainApplication.OrganizationChoices.TRIBAL
        self.app.set_cookie(settings.SESSION_COOKIE_NAME, session_id)
        type_result = type_page.form.submit()
        # the tribal government page comes immediately afterwards
        self.assertIn("/tribal_government", type_result.headers["Location"])
        # follow first redirect
        self.app.set_cookie(settings.SESSION_COOKIE_NAME, session_id)
        tribal_government_page = type_result.follow()

        # and the step is on the sidebar list.
        self.assertContains(tribal_government_page, self.TITLES[Step.TRIBAL_GOVERNMENT])

    def test_application_ao_dynamic_text(self):
        type_page = self.app.get(reverse("application:")).follow()
        # django-webtest does not handle cookie-based sessions well because it keeps
        # resetting the session key on each new request, thus destroying the concept
        # of a "session". We are going to do it manually, saving the session ID here
        # and then setting the cookie on each request.
        session_id = self.app.cookies[settings.SESSION_COOKIE_NAME]

        # ---- TYPE PAGE  ----
        type_form = type_page.form
        type_form["organization_type-organization_type"] = "federal"

        # test next button
        self.app.set_cookie(settings.SESSION_COOKIE_NAME, session_id)
        type_result = type_page.form.submit()

        # ---- FEDERAL BRANCH PAGE  ----
        # Follow the redirect to the next form page
        self.app.set_cookie(settings.SESSION_COOKIE_NAME, session_id)
        federal_page = type_result.follow()
        federal_form = federal_page.form
        federal_form["organization_federal-federal_type"] = "executive"
        self.app.set_cookie(settings.SESSION_COOKIE_NAME, session_id)
        federal_result = federal_form.submit()

        # ---- ORG CONTACT PAGE  ----
        # Follow the redirect to the next form page
        self.app.set_cookie(settings.SESSION_COOKIE_NAME, session_id)
        org_contact_page = federal_result.follow()
        org_contact_form = org_contact_page.form
        # federal agency so we have to fill in federal_agency
        org_contact_form[
            "organization_contact-federal_agency"
        ] = "General Services Administration"
        org_contact_form["organization_contact-organization_name"] = "Testorg"
        org_contact_form["organization_contact-address_line1"] = "address 1"
        org_contact_form["organization_contact-address_line2"] = "address 2"
        org_contact_form["organization_contact-city"] = "NYC"
        org_contact_form["organization_contact-state_territory"] = "NY"
        org_contact_form["organization_contact-zipcode"] = "10002"
        org_contact_form["organization_contact-urbanization"] = "URB Royal Oaks"

        self.app.set_cookie(settings.SESSION_COOKIE_NAME, session_id)
        org_contact_result = org_contact_form.submit()

        # ---- AO CONTACT PAGE  ----
        self.app.set_cookie(settings.SESSION_COOKIE_NAME, session_id)
        ao_page = org_contact_result.follow()
        self.assertContains(ao_page, "Domain requests from executive branch agencies")

        # Go back to organization type page and change type
        self.app.set_cookie(settings.SESSION_COOKIE_NAME, session_id)
        ao_page.click(str(self.TITLES["organization_type"]), index=0)
        self.app.set_cookie(settings.SESSION_COOKIE_NAME, session_id)
        type_form["organization_type-organization_type"] = "city"
        type_result = type_form.submit()
        self.app.set_cookie(settings.SESSION_COOKIE_NAME, session_id)
        election_page = type_result.follow()

        # Go back to AO page and test the dynamic text changed
        self.app.set_cookie(settings.SESSION_COOKIE_NAME, session_id)
        ao_page = election_page.click(str(self.TITLES["authorizing_official"]), index=0)
        self.assertContains(ao_page, "Domain requests from cities")

    def test_application_dotgov_domain_dynamic_text(self):
        type_page = self.app.get(reverse("application:")).follow()
        # django-webtest does not handle cookie-based sessions well because it keeps
        # resetting the session key on each new request, thus destroying the concept
        # of a "session". We are going to do it manually, saving the session ID here
        # and then setting the cookie on each request.
        session_id = self.app.cookies[settings.SESSION_COOKIE_NAME]
        # ---- TYPE PAGE  ----
        type_form = type_page.form
        type_form["organization_type-organization_type"] = "federal"

        # test next button
        self.app.set_cookie(settings.SESSION_COOKIE_NAME, session_id)
        type_result = type_page.form.submit()

        # ---- FEDERAL BRANCH PAGE  ----
        # Follow the redirect to the next form page
        self.app.set_cookie(settings.SESSION_COOKIE_NAME, session_id)
        federal_page = type_result.follow()
        federal_form = federal_page.form
        federal_form["organization_federal-federal_type"] = "executive"
        self.app.set_cookie(settings.SESSION_COOKIE_NAME, session_id)
        federal_result = federal_form.submit()

        # ---- ORG CONTACT PAGE  ----
        # Follow the redirect to the next form page
        self.app.set_cookie(settings.SESSION_COOKIE_NAME, session_id)
        org_contact_page = federal_result.follow()
        org_contact_form = org_contact_page.form
        # federal agency so we have to fill in federal_agency
        org_contact_form[
            "organization_contact-federal_agency"
        ] = "General Services Administration"
        org_contact_form["organization_contact-organization_name"] = "Testorg"
        org_contact_form["organization_contact-address_line1"] = "address 1"
        org_contact_form["organization_contact-address_line2"] = "address 2"
        org_contact_form["organization_contact-city"] = "NYC"
        org_contact_form["organization_contact-state_territory"] = "NY"
        org_contact_form["organization_contact-zipcode"] = "10002"
        org_contact_form["organization_contact-urbanization"] = "URB Royal Oaks"

        self.app.set_cookie(settings.SESSION_COOKIE_NAME, session_id)
        org_contact_result = org_contact_form.submit()

        # ---- AO CONTACT PAGE  ----
        self.app.set_cookie(settings.SESSION_COOKIE_NAME, session_id)
        ao_page = org_contact_result.follow()

        # ---- AUTHORIZING OFFICIAL PAGE  ----
        # Follow the redirect to the next form page
        self.app.set_cookie(settings.SESSION_COOKIE_NAME, session_id)
        ao_page = org_contact_result.follow()
        ao_form = ao_page.form
        ao_form["authorizing_official-first_name"] = "Testy ATO"
        ao_form["authorizing_official-last_name"] = "Tester ATO"
        ao_form["authorizing_official-title"] = "Chief Tester"
        ao_form["authorizing_official-email"] = "testy@town.com"
        ao_form["authorizing_official-phone"] = "(201) 555 5555"

        self.app.set_cookie(settings.SESSION_COOKIE_NAME, session_id)
        ao_result = ao_form.submit()

        # ---- CURRENT SITES PAGE  ----
        # Follow the redirect to the next form page
        self.app.set_cookie(settings.SESSION_COOKIE_NAME, session_id)
        current_sites_page = ao_result.follow()
        current_sites_form = current_sites_page.form
        current_sites_form["current_sites-0-website"] = "www.city.com"

        # test saving the page
        self.app.set_cookie(settings.SESSION_COOKIE_NAME, session_id)
        current_sites_result = current_sites_form.submit()

        # ---- DOTGOV DOMAIN PAGE  ----
        self.app.set_cookie(settings.SESSION_COOKIE_NAME, session_id)
        dotgov_page = current_sites_result.follow()

        self.assertContains(dotgov_page, "medicare.gov")

        # Go back to organization type page and change type
        self.app.set_cookie(settings.SESSION_COOKIE_NAME, session_id)
        dotgov_page.click(str(self.TITLES["organization_type"]), index=0)
        self.app.set_cookie(settings.SESSION_COOKIE_NAME, session_id)
        type_form["organization_type-organization_type"] = "city"
        type_result = type_form.submit()
        self.app.set_cookie(settings.SESSION_COOKIE_NAME, session_id)
        election_page = type_result.follow()

        # Go back to dotgov domain page to test the dynamic text changed
        self.app.set_cookie(settings.SESSION_COOKIE_NAME, session_id)
        dotgov_page = election_page.click(str(self.TITLES["dotgov_domain"]), index=0)
        self.assertContains(dotgov_page, "CityofEudoraKS.gov")
        self.assertNotContains(dotgov_page, "medicare.gov")

    def test_application_formsets(self):
        """Users are able to add more than one of some fields."""
        current_sites_page = self.app.get(reverse("application:current_sites"))
        session_id = self.app.cookies[settings.SESSION_COOKIE_NAME]
        # fill in the form field
        current_sites_form = current_sites_page.form
        self.assertIn("current_sites-0-website", current_sites_form.fields)
        self.assertNotIn("current_sites-1-website", current_sites_form.fields)
        current_sites_form["current_sites-0-website"] = "https://example.com"

        # click "Add another"
        self.app.set_cookie(settings.SESSION_COOKIE_NAME, session_id)
        current_sites_result = current_sites_form.submit("submit_button", value="save")
        self.app.set_cookie(settings.SESSION_COOKIE_NAME, session_id)
        current_sites_form = current_sites_result.follow().form

        # verify that there are two form fields
        value = current_sites_form["current_sites-0-website"].value
        self.assertEqual(value, "https://example.com")
        self.assertIn("current_sites-1-website", current_sites_form.fields)
        # and it is correctly referenced in the ManyToOne relationship
        application = DomainApplication.objects.get()  # there's only one
        self.assertEqual(
            application.current_websites.filter(website="https://example.com").count(),
            1,
        )

    @skip("WIP")
    def test_application_edit_restore(self):
        """
        Test that a previously saved application is available at the /edit endpoint.
        """
        ao, _ = Contact.objects.get_or_create(
            first_name="Testy",
            last_name="Tester",
            title="Chief Tester",
            email="testy@town.com",
            phone="(555) 555 5555",
        )
        domain, _ = Domain.objects.get_or_create(name="city.gov")
        alt, _ = Website.objects.get_or_create(website="city1.gov")
        current, _ = Website.objects.get_or_create(website="city.com")
        you, _ = Contact.objects.get_or_create(
            first_name="Testy you",
            last_name="Tester you",
            title="Admin Tester",
            email="testy-admin@town.com",
            phone="(555) 555 5556",
        )
        other, _ = Contact.objects.get_or_create(
            first_name="Testy2",
            last_name="Tester2",
            title="Another Tester",
            email="testy2@town.com",
            phone="(555) 555 5557",
        )
        application, _ = DomainApplication.objects.get_or_create(
            organization_type="federal",
            federal_type="executive",
            purpose="Purpose of the site",
            anything_else="No",
            is_policy_acknowledged=True,
            organization_name="Testorg",
            address_line1="address 1",
            state_territory="NY",
            zipcode="10002",
            authorizing_official=ao,
            requested_domain=domain,
            submitter=you,
            creator=self.user,
        )
        application.other_contacts.add(other)
        application.current_websites.add(current)
        application.alternative_domains.add(alt)

        # prime the form by visiting /edit
        url = reverse("edit-application", kwargs={"id": application.pk})
        response = self.client.get(url)

        # TODO: this is a sketch of each page in the wizard which needs to be tested
        # Django does not have tools sufficient for real end to end integration testing
        # (for example, USWDS moves radio buttons off screen and replaces them with
        # CSS styled "fakes" -- Django cannot determine if those are visually correct)
        # -- the best that can/should be done here is to ensure the correct values
        # are being passed to the templating engine

        url = reverse("application:organization_type")
        response = self.client.get(url, follow=True)
        self.assertContains(response, "<input>")
        # choices = response.context['wizard']['form']['organization_type'].subwidgets
        # radio = [ x for x in choices if x.data["value"] == "federal" ][0]
        # checked = radio.data["selected"]
        # self.assertTrue(checked)

        # url = reverse("application:organization_federal")
        # self.app.set_cookie(settings.SESSION_COOKIE_NAME, session_id)
        # page = self.app.get(url)
        # self.assertNotContains(page, "VALUE")

        # url = reverse("application:organization_contact")
        # self.app.set_cookie(settings.SESSION_COOKIE_NAME, session_id)
        # page = self.app.get(url)
        # self.assertNotContains(page, "VALUE")

        # url = reverse("application:authorizing_official")
        # self.app.set_cookie(settings.SESSION_COOKIE_NAME, session_id)
        # page = self.app.get(url)
        # self.assertNotContains(page, "VALUE")

        # url = reverse("application:current_sites")
        # self.app.set_cookie(settings.SESSION_COOKIE_NAME, session_id)
        # page = self.app.get(url)
        # self.assertNotContains(page, "VALUE")

        # url = reverse("application:dotgov_domain")
        # self.app.set_cookie(settings.SESSION_COOKIE_NAME, session_id)
        # page = self.app.get(url)
        # self.assertNotContains(page, "VALUE")

        # url = reverse("application:purpose")
        # self.app.set_cookie(settings.SESSION_COOKIE_NAME, session_id)
        # page = self.app.get(url)
        # self.assertNotContains(page, "VALUE")

        # url = reverse("application:your_contact")
        # self.app.set_cookie(settings.SESSION_COOKIE_NAME, session_id)
        # page = self.app.get(url)
        # self.assertNotContains(page, "VALUE")

        # url = reverse("application:other_contacts")
        # self.app.set_cookie(settings.SESSION_COOKIE_NAME, session_id)
        # page = self.app.get(url)
        # self.assertNotContains(page, "VALUE")

        # url = reverse("application:other_contacts")
        # self.app.set_cookie(settings.SESSION_COOKIE_NAME, session_id)
        # page = self.app.get(url)
        # self.assertNotContains(page, "VALUE")

        # url = reverse("application:security_email")
        # self.app.set_cookie(settings.SESSION_COOKIE_NAME, session_id)
        # page = self.app.get(url)
        # self.assertNotContains(page, "VALUE")

        # url = reverse("application:anything_else")
        # self.app.set_cookie(settings.SESSION_COOKIE_NAME, session_id)
        # page = self.app.get(url)
        # self.assertNotContains(page, "VALUE")

        # url = reverse("application:requirements")
        # self.app.set_cookie(settings.SESSION_COOKIE_NAME, session_id)
        # page = self.app.get(url)
        # self.assertNotContains(page, "VALUE")


class TestWithDomainPermissions(TestWithUser):
    def setUp(self):
        super().setUp()
        self.domain, _ = Domain.objects.get_or_create(name="igorville.gov")
        self.domain_information, _ = DomainInformation.objects.get_or_create(
            creator=self.user, domain=self.domain
        )
        self.role, _ = UserDomainRole.objects.get_or_create(
            user=self.user, domain=self.domain, role=UserDomainRole.Roles.ADMIN
        )

    def tearDown(self):
        try:
<<<<<<< HEAD
            self.domain_information.delete()
=======
            if hasattr(self.domain, "contacts"):
                self.domain.contacts.all().delete()
>>>>>>> 4276a35a
            self.domain.delete()
            self.role.delete()
        except ValueError:  # pass if already deleted
            pass
        super().tearDown()


class TestDomainPermissions(TestWithDomainPermissions):
    def test_not_logged_in(self):
        """Not logged in gets a redirect to Login."""
        for view_name in [
            "domain",
            "domain-users",
            "domain-users-add",
            "domain-nameservers",
            "domain-your-contact-information",
            "domain-security-email",
        ]:
            with self.subTest(view_name=view_name):
                response = self.client.get(
                    reverse(view_name, kwargs={"pk": self.domain.id})
                )
                self.assertEqual(response.status_code, 302)

    def test_no_domain_role(self):
        """Logged in but no role gets 403 Forbidden."""
        self.client.force_login(self.user)
        self.role.delete()  # user no longer has a role on this domain

        for view_name in [
            "domain",
            "domain-users",
            "domain-users-add",
            "domain-nameservers",
            "domain-your-contact-information",
            "domain-security-email",
        ]:
            with self.subTest(view_name=view_name):
                with less_console_noise():
                    response = self.client.get(
                        reverse(view_name, kwargs={"pk": self.domain.id})
                    )
                self.assertEqual(response.status_code, 403)

        with less_console_noise():
            response = self.client.get(
                reverse("domain-security-email", kwargs={"pk": self.domain.id})
            )
        self.assertEqual(response.status_code, 403)


class TestDomainDetail(TestWithDomainPermissions, WebTest):
    def setUp(self):
        super().setUp()
        self.app.set_user(self.user.username)
        self.client.force_login(self.user)

    def test_domain_detail_link_works(self):
        home_page = self.app.get("/")
        self.assertContains(home_page, "igorville.gov")
        # click the "Edit" link
        detail_page = home_page.click("Manage")
        self.assertContains(detail_page, "igorville.gov")

    def test_domain_user_management(self):
        response = self.client.get(
            reverse("domain-users", kwargs={"pk": self.domain.id})
        )
        self.assertContains(response, "User management")

    def test_domain_user_management_add_link(self):
        """Button to get to user add page works."""
        management_page = self.app.get(
            reverse("domain-users", kwargs={"pk": self.domain.id})
        )
        add_page = management_page.click("Add another user")
        self.assertContains(add_page, "Add another user")

    def test_domain_user_add(self):
        response = self.client.get(
            reverse("domain-users-add", kwargs={"pk": self.domain.id})
        )
        self.assertContains(response, "Add another user")

    def test_domain_user_add_form(self):
        """Adding an existing user works."""
        other_user, _ = get_user_model().objects.get_or_create(
            email="mayor@igorville.gov"
        )
        add_page = self.app.get(
            reverse("domain-users-add", kwargs={"pk": self.domain.id})
        )
        session_id = self.app.cookies[settings.SESSION_COOKIE_NAME]

        add_page.form["email"] = "mayor@igorville.gov"

        self.app.set_cookie(settings.SESSION_COOKIE_NAME, session_id)
        success_result = add_page.form.submit()

        self.assertEqual(success_result.status_code, 302)
        self.assertEqual(
            success_result["Location"],
            reverse("domain-users", kwargs={"pk": self.domain.id}),
        )

        self.app.set_cookie(settings.SESSION_COOKIE_NAME, session_id)
        success_page = success_result.follow()
        self.assertContains(success_page, "mayor@igorville.gov")

    @boto3_mocking.patching
    def test_domain_invitation_created(self):
        """Add user on a nonexistent email creates an invitation.

        Adding a non-existent user sends an email as a side-effect, so mock
        out the boto3 SES email sending here.
        """
        # make sure there is no user with this email
        EMAIL = "mayor@igorville.gov"
        User.objects.filter(email=EMAIL).delete()

        add_page = self.app.get(
            reverse("domain-users-add", kwargs={"pk": self.domain.id})
        )
        session_id = self.app.cookies[settings.SESSION_COOKIE_NAME]
        add_page.form["email"] = EMAIL
        self.app.set_cookie(settings.SESSION_COOKIE_NAME, session_id)
        success_result = add_page.form.submit()
        self.app.set_cookie(settings.SESSION_COOKIE_NAME, session_id)
        success_page = success_result.follow()

        self.assertContains(success_page, EMAIL)
        self.assertContains(success_page, "Cancel")  # link to cancel invitation
        self.assertTrue(DomainInvitation.objects.filter(email=EMAIL).exists())

    @boto3_mocking.patching
    def test_domain_invitation_email_sent(self):
        """Inviting a non-existent user sends them an email."""
        # make sure there is no user with this email
        EMAIL = "mayor@igorville.gov"
        User.objects.filter(email=EMAIL).delete()

        mock_client = MagicMock()
        mock_client_instance = mock_client.return_value
        with boto3_mocking.clients.handler_for("sesv2", mock_client):
            add_page = self.app.get(
                reverse("domain-users-add", kwargs={"pk": self.domain.id})
            )
            session_id = self.app.cookies[settings.SESSION_COOKIE_NAME]
            add_page.form["email"] = EMAIL
            self.app.set_cookie(settings.SESSION_COOKIE_NAME, session_id)
            add_page.form.submit()
        # check the mock instance to see if `send_email` was called right
        mock_client_instance.send_email.assert_called_once_with(
            FromEmailAddress=settings.DEFAULT_FROM_EMAIL,
            Destination={"ToAddresses": [EMAIL]},
            Content=ANY,
        )

    def test_domain_invitation_cancel(self):
        """Posting to the delete view deletes an invitation."""
        EMAIL = "mayor@igorville.gov"
        invitation, _ = DomainInvitation.objects.get_or_create(
            domain=self.domain, email=EMAIL
        )
        self.client.post(reverse("invitation-delete", kwargs={"pk": invitation.id}))
        with self.assertRaises(DomainInvitation.DoesNotExist):
            DomainInvitation.objects.get(id=invitation.id)

    def test_domain_invitation_cancel_no_permissions(self):
        """Posting to the delete view as a different user should fail."""
        EMAIL = "mayor@igorville.gov"
        invitation, _ = DomainInvitation.objects.get_or_create(
            domain=self.domain, email=EMAIL
        )

        other_user = User()
        other_user.save()
        self.client.force_login(other_user)
        with less_console_noise():  # permission denied makes console errors
            result = self.client.post(
                reverse("invitation-delete", kwargs={"pk": invitation.id})
            )
        self.assertEqual(result.status_code, 403)

    @boto3_mocking.patching
    def test_domain_invitation_flow(self):
        """Send an invitation to a new user, log in and load the dashboard."""
        EMAIL = "mayor@igorville.gov"
        User.objects.filter(email=EMAIL).delete()

        add_page = self.app.get(
            reverse("domain-users-add", kwargs={"pk": self.domain.id})
        )
        session_id = self.app.cookies[settings.SESSION_COOKIE_NAME]
        add_page.form["email"] = EMAIL
        self.app.set_cookie(settings.SESSION_COOKIE_NAME, session_id)
        add_page.form.submit()

        # user was invited, create them
        new_user = User.objects.create(username=EMAIL, email=EMAIL)
        # log them in to `self.app`
        self.app.set_user(new_user.username)
        # and manually call the first login callback
        new_user.first_login()

        # Now load the home page and make sure our domain appears there
        home_page = self.app.get(reverse("home"))
        self.assertContains(home_page, self.domain.name)

    def test_domain_nameservers(self):
        """Can load domain's nameservers page."""
        page = self.client.get(
            reverse("domain-nameservers", kwargs={"pk": self.domain.id})
        )
        self.assertContains(page, "Domain name servers")

    def test_domain_nameservers_form(self):
        """Can change domain's nameservers.

        Uses self.app WebTest because we need to interact with forms.
        """
        nameservers_page = self.app.get(
            reverse("domain-nameservers", kwargs={"pk": self.domain.id})
        )
        session_id = self.app.cookies[settings.SESSION_COOKIE_NAME]
        self.app.set_cookie(settings.SESSION_COOKIE_NAME, session_id)
        with less_console_noise():  # swallow log warning message
            result = nameservers_page.form.submit()
        # form submission was a post, response should be a redirect
        self.assertEqual(result.status_code, 302)
        self.assertEqual(
            result["Location"],
            reverse("domain-nameservers", kwargs={"pk": self.domain.id}),
        )
        self.app.set_cookie(settings.SESSION_COOKIE_NAME, session_id)
        page = result.follow()
        self.assertContains(page, "The name servers for this domain have been updated")

    def test_domain_nameservers_form_invalid(self):
        """Can change domain's nameservers.

        Uses self.app WebTest because we need to interact with forms.
        """
        nameservers_page = self.app.get(
            reverse("domain-nameservers", kwargs={"pk": self.domain.id})
        )
        session_id = self.app.cookies[settings.SESSION_COOKIE_NAME]
        self.app.set_cookie(settings.SESSION_COOKIE_NAME, session_id)
        # first two nameservers are required, so if we empty one out we should
        # get a form error
        nameservers_page.form["form-0-server"] = ""
        with less_console_noise():  # swallow logged warning message
            result = nameservers_page.form.submit()
        # form submission was a post with an error, response should be a 200
        # error text appears twice, once at the top of the page, once around
        # the field.
        self.assertContains(result, "This field is required", count=2, status_code=200)

    def test_domain_your_contact_information(self):
        """Can load domain's your contact information page."""
        page = self.client.get(
            reverse("domain-your-contact-information", kwargs={"pk": self.domain.id})
        )
        self.assertContains(page, "Domain contact information")

    def test_domain_your_contact_information_content(self):
        """Your contact information appears on the page."""
        self.domain_information.submitter = Contact(first_name="Testy")
        self.domain_information.submitter.save()
        self.domain_information.save()
        page = self.app.get(
            reverse("domain-your-contact-information", kwargs={"pk": self.domain.id})
        )
        self.assertContains(page, "Testy")

    def test_domain_security_email(self):
        """Can load domain's security email page."""
        page = self.client.get(
            reverse("domain-security-email", kwargs={"pk": self.domain.id})
        )
        self.assertContains(page, "Domain security email")

    def test_domain_security_email_form(self):
        """Adding a security email works.

        Uses self.app WebTest because we need to interact with forms.
        """
        security_email_page = self.app.get(
            reverse("domain-security-email", kwargs={"pk": self.domain.id})
        )
        session_id = self.app.cookies[settings.SESSION_COOKIE_NAME]
        security_email_page.form["security_email"] = "mayor@igorville.gov"
        self.app.set_cookie(settings.SESSION_COOKIE_NAME, session_id)
        with less_console_noise():  # swallow log warning message
            result = security_email_page.form.submit()
        self.assertEqual(result.status_code, 302)
        self.assertEqual(
            result["Location"],
            reverse("domain-security-email", kwargs={"pk": self.domain.id}),
        )

        self.app.set_cookie(settings.SESSION_COOKIE_NAME, session_id)
        success_page = result.follow()
        self.assertContains(
            success_page, "The security email for this domain have been updated"
        )


class TestApplicationStatus(TestWithUser, WebTest):
    def setUp(self):
        super().setUp()
        self.app.set_user(self.user.username)
        self.client.force_login(self.user)

    def _completed_application(
        self,
        has_other_contacts=True,
        has_current_website=True,
        has_alternative_gov_domain=True,
        has_type_of_work=True,
        has_anything_else=True,
    ):
        """A completed domain application."""
        ao, _ = Contact.objects.get_or_create(
            first_name="Testy",
            last_name="Tester",
            title="Chief Tester",
            email="testy@town.com",
            phone="(555) 555 5555",
        )
        domain, _ = DraftDomain.objects.get_or_create(name="citystatus.gov")
        alt, _ = Website.objects.get_or_create(website="city1.gov")
        current, _ = Website.objects.get_or_create(website="city.com")
        you, _ = Contact.objects.get_or_create(
            first_name="Testy you",
            last_name="Tester you",
            title="Admin Tester",
            email="testy-admin@town.com",
            phone="(555) 555 5556",
        )
        other, _ = Contact.objects.get_or_create(
            first_name="Testy2",
            last_name="Tester2",
            title="Another Tester",
            email="testy2@town.com",
            phone="(555) 555 5557",
        )
        domain_application_kwargs = dict(
            organization_type="federal",
            federal_type="executive",
            purpose="Purpose of the site",
            is_policy_acknowledged=True,
            organization_name="Testorg",
            address_line1="address 1",
            address_line2="address 2",
            state_territory="NY",
            zipcode="10002",
            authorizing_official=ao,
            requested_domain=domain,
            submitter=you,
            creator=self.user,
        )
        if has_type_of_work:
            domain_application_kwargs["type_of_work"] = "e-Government"
        if has_anything_else:
            domain_application_kwargs["anything_else"] = "There is more"

        application, _ = DomainApplication.objects.get_or_create(
            **domain_application_kwargs
        )

        application.status = DomainApplication.SUBMITTED
        application.save()

        if has_other_contacts:
            application.other_contacts.add(other)
        if has_current_website:
            application.current_websites.add(current)
        if has_alternative_gov_domain:
            application.alternative_domains.add(alt)

        return application

    def test_application_status(self):
        """Checking application status page"""
        application = self._completed_application()
        application.save()

        home_page = self.app.get("/")
        self.assertContains(home_page, "citystatus.gov")
        # click the "Manage" link
        detail_page = home_page.click("Manage")
        self.assertContains(detail_page, "citystatus.gov")
        self.assertContains(detail_page, "Chief Tester")
        self.assertContains(detail_page, "testy@town.com")
        self.assertContains(detail_page, "Admin Tester")
        self.assertContains(detail_page, "Status:")

    def test_application_withdraw(self):
        """Checking application status page"""
        application = self._completed_application()
        application.save()

        home_page = self.app.get("/")
        self.assertContains(home_page, "citystatus.gov")
        # click the "Manage" link
        detail_page = home_page.click("Manage")
        self.assertContains(detail_page, "citystatus.gov")
        self.assertContains(detail_page, "Chief Tester")
        self.assertContains(detail_page, "testy@town.com")
        self.assertContains(detail_page, "Admin Tester")
        self.assertContains(detail_page, "Status:")
        # click the "Withdraw request" button
        withdraw_page = detail_page.click("Withdraw request")
        self.assertContains(withdraw_page, "Withdraw request for")
        home_page = withdraw_page.click("Withdraw request")
        # confirm that it has redirected, and the status has been updated to withdrawn
        self.assertRedirects(
            home_page,
            "/",
            status_code=302,
            target_status_code=200,
            fetch_redirect_response=True,
        )
        home_page = self.app.get("/")
        self.assertContains(home_page, "Withdrawn")

    def test_application_status_no_permissions(self):
        """Can't access applications without being the creator."""
        application = self._completed_application()
        other_user = User()
        other_user.save()
        application.creator = other_user
        application.save()

        # PermissionDeniedErrors make lots of noise in test output
        with less_console_noise():
            for url_name in [
                "application-status",
                "application-withdraw-confirmation",
                "application-withdrawn",
            ]:
                with self.subTest(url_name=url_name):
                    page = self.client.get(
                        reverse(url_name, kwargs={"pk": application.pk})
                    )
                    self.assertEqual(page.status_code, 403)<|MERGE_RESOLUTION|>--- conflicted
+++ resolved
@@ -13,11 +13,8 @@
 from registrar.models import (
     DomainApplication,
     Domain,
-<<<<<<< HEAD
     DomainInformation,
-=======
     DraftDomain,
->>>>>>> 4276a35a
     DomainInvitation,
     Contact,
     Website,
@@ -1043,12 +1040,9 @@
 
     def tearDown(self):
         try:
-<<<<<<< HEAD
             self.domain_information.delete()
-=======
             if hasattr(self.domain, "contacts"):
                 self.domain.contacts.all().delete()
->>>>>>> 4276a35a
             self.domain.delete()
             self.role.delete()
         except ValueError:  # pass if already deleted
