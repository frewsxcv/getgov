--- conflicted
+++ resolved
@@ -110,13 +110,8 @@
     "registrar",
     # Our internal API application
     "api",
-<<<<<<< HEAD
     
     "django.contrib.admin",
-=======
-    # Only for generating documentation, uncomment to run manage.py generate_puml
-    # "puml_generator",
->>>>>>> 714574ec
 ]
 
 # Middleware are routines for processing web requests.
