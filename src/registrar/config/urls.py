--- conflicted
+++ resolved
@@ -13,11 +13,8 @@
     path("", index.index, name="home"),
     path("admin/", admin.site.urls),
     path("health/", health.health),
-<<<<<<< HEAD
     path("edit_profile/", profile.edit_profile, name="edit-profile"),
-=======
     path("openid/", include("djangooidc.urls")),
->>>>>>> c41e18a1
     # these views respect the DEBUG setting
     path("__debug__/", include("debug_toolbar.urls")),
 ]