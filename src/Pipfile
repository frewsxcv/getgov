--- conflicted
+++ resolved
@@ -23,11 +23,9 @@
 django-fsm = "*"
 django-phonenumber-field = {extras = ["phonenumberslite"], version = "*"}
 boto3 = "*"
-<<<<<<< HEAD
+typing-extensions ='*'
 fred-epplib = {git = "https://github.com/cisagov/epplib.git", ref = "master"}
-=======
-typing-extensions ='*'
->>>>>>> a54f804f
+
 
 [dev-packages]
 django-debug-toolbar = "*"
