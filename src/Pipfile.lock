{
    "_meta": {
        "hash": {
<<<<<<< HEAD
            "sha256": "187278933085d8c5448015e2d28c23934c2098f4aadd82157379174629d8cf6b"
=======
            "sha256": "fd7d0efa9a87dfe4b2bb228ee0e7978fba16c7cfdd3c443870900cfe899e2cfd"
>>>>>>> 8bb833c4
        },
        "pipfile-spec": 6,
        "requires": {},
        "sources": [
            {
                "name": "pypi",
                "url": "https://pypi.python.org/simple",
                "verify_ssl": true
            }
        ]
    },
    "default": {
        "asgiref": {
            "hashes": [
                "sha256:89b2ef2247e3b562a16eef663bc0e2e703ec6468e2fa8a5cd61cd449786d4f6e",
                "sha256:9e0ce3aa93a819ba5b45120216b23878cf6e8525eb3848653452b4192b92afed"
            ],
            "markers": "python_version >= '3.7'",
            "version": "==3.7.2"
        },
        "boto3": {
            "hashes": [
                "sha256:30f8ab1cf89d5864a80ba2d5eb5316dbd2a63c9469877e0cffb522630438aa85",
                "sha256:77e8fa7c257f9ed8bfe0c3ffc2ccc47b1cfa27058f99415b6003699d1202e0c0"
            ],
            "index": "pypi",
            "version": "==1.26.145"
        },
        "botocore": {
            "hashes": [
                "sha256:264a3f19ed280d80711b7e278be09acff7ed379a96432fdf179b4e6e3a687e6a",
                "sha256:65e2a2b1cc70583225f87d6d63736215f93c6234721967bdab872270ba7a1f45"
            ],
            "markers": "python_version >= '3.7'",
            "version": "==1.29.145"
        },
        "cachetools": {
            "hashes": [
                "sha256:95ef631eeaea14ba2e36f06437f36463aac3a096799e876ee55e5cdccb102590",
                "sha256:dce83f2d9b4e1f732a8cd44af8e8fab2dbe46201467fc98b3ef8f269092bf62b"
            ],
            "index": "pypi",
            "version": "==5.3.1"
        },
        "certifi": {
            "hashes": [
                "sha256:0f0d56dc5a6ad56fd4ba36484d6cc34451e1c6548c61daad8c320169f91eddc7",
                "sha256:c6c2e98f5c7869efca1f8916fed228dd91539f9f1b444c314c06eef02980c716"
            ],
            "markers": "python_version >= '3.6'",
            "version": "==2023.5.7"
        },
        "cfenv": {
            "hashes": [
                "sha256:7815bffcc4a3db350f92517157fafc577c11b5a7ff172dc5632f1042b93073e8",
                "sha256:c7a91a4c82431acfc35db664c194d5e6cc7f4df3dcb692d0f836a6ceb0156167"
            ],
            "index": "pypi",
            "version": "==0.5.3"
        },
        "cffi": {
            "hashes": [
                "sha256:00a9ed42e88df81ffae7a8ab6d9356b371399b91dbdf0c3cb1e84c03a13aceb5",
                "sha256:03425bdae262c76aad70202debd780501fabeaca237cdfddc008987c0e0f59ef",
                "sha256:04ed324bda3cda42b9b695d51bb7d54b680b9719cfab04227cdd1e04e5de3104",
                "sha256:0e2642fe3142e4cc4af0799748233ad6da94c62a8bec3a6648bf8ee68b1c7426",
                "sha256:173379135477dc8cac4bc58f45db08ab45d228b3363adb7af79436135d028405",
                "sha256:198caafb44239b60e252492445da556afafc7d1e3ab7a1fb3f0584ef6d742375",
                "sha256:1e74c6b51a9ed6589199c787bf5f9875612ca4a8a0785fb2d4a84429badaf22a",
                "sha256:2012c72d854c2d03e45d06ae57f40d78e5770d252f195b93f581acf3ba44496e",
                "sha256:21157295583fe8943475029ed5abdcf71eb3911894724e360acff1d61c1d54bc",
                "sha256:2470043b93ff09bf8fb1d46d1cb756ce6132c54826661a32d4e4d132e1977adf",
                "sha256:285d29981935eb726a4399badae8f0ffdff4f5050eaa6d0cfc3f64b857b77185",
                "sha256:30d78fbc8ebf9c92c9b7823ee18eb92f2e6ef79b45ac84db507f52fbe3ec4497",
                "sha256:320dab6e7cb2eacdf0e658569d2575c4dad258c0fcc794f46215e1e39f90f2c3",
                "sha256:33ab79603146aace82c2427da5ca6e58f2b3f2fb5da893ceac0c42218a40be35",
                "sha256:3548db281cd7d2561c9ad9984681c95f7b0e38881201e157833a2342c30d5e8c",
                "sha256:3799aecf2e17cf585d977b780ce79ff0dc9b78d799fc694221ce814c2c19db83",
                "sha256:39d39875251ca8f612b6f33e6b1195af86d1b3e60086068be9cc053aa4376e21",
                "sha256:3b926aa83d1edb5aa5b427b4053dc420ec295a08e40911296b9eb1b6170f6cca",
                "sha256:3bcde07039e586f91b45c88f8583ea7cf7a0770df3a1649627bf598332cb6984",
                "sha256:3d08afd128ddaa624a48cf2b859afef385b720bb4b43df214f85616922e6a5ac",
                "sha256:3eb6971dcff08619f8d91607cfc726518b6fa2a9eba42856be181c6d0d9515fd",
                "sha256:40f4774f5a9d4f5e344f31a32b5096977b5d48560c5592e2f3d2c4374bd543ee",
                "sha256:4289fc34b2f5316fbb762d75362931e351941fa95fa18789191b33fc4cf9504a",
                "sha256:470c103ae716238bbe698d67ad020e1db9d9dba34fa5a899b5e21577e6d52ed2",
                "sha256:4f2c9f67e9821cad2e5f480bc8d83b8742896f1242dba247911072d4fa94c192",
                "sha256:50a74364d85fd319352182ef59c5c790484a336f6db772c1a9231f1c3ed0cbd7",
                "sha256:54a2db7b78338edd780e7ef7f9f6c442500fb0d41a5a4ea24fff1c929d5af585",
                "sha256:5635bd9cb9731e6d4a1132a498dd34f764034a8ce60cef4f5319c0541159392f",
                "sha256:59c0b02d0a6c384d453fece7566d1c7e6b7bae4fc5874ef2ef46d56776d61c9e",
                "sha256:5d598b938678ebf3c67377cdd45e09d431369c3b1a5b331058c338e201f12b27",
                "sha256:5df2768244d19ab7f60546d0c7c63ce1581f7af8b5de3eb3004b9b6fc8a9f84b",
                "sha256:5ef34d190326c3b1f822a5b7a45f6c4535e2f47ed06fec77d3d799c450b2651e",
                "sha256:6975a3fac6bc83c4a65c9f9fcab9e47019a11d3d2cf7f3c0d03431bf145a941e",
                "sha256:6c9a799e985904922a4d207a94eae35c78ebae90e128f0c4e521ce339396be9d",
                "sha256:70df4e3b545a17496c9b3f41f5115e69a4f2e77e94e1d2a8e1070bc0c38c8a3c",
                "sha256:7473e861101c9e72452f9bf8acb984947aa1661a7704553a9f6e4baa5ba64415",
                "sha256:8102eaf27e1e448db915d08afa8b41d6c7ca7a04b7d73af6514df10a3e74bd82",
                "sha256:87c450779d0914f2861b8526e035c5e6da0a3199d8f1add1a665e1cbc6fc6d02",
                "sha256:8b7ee99e510d7b66cdb6c593f21c043c248537a32e0bedf02e01e9553a172314",
                "sha256:91fc98adde3d7881af9b59ed0294046f3806221863722ba7d8d120c575314325",
                "sha256:94411f22c3985acaec6f83c6df553f2dbe17b698cc7f8ae751ff2237d96b9e3c",
                "sha256:98d85c6a2bef81588d9227dde12db8a7f47f639f4a17c9ae08e773aa9c697bf3",
                "sha256:9ad5db27f9cabae298d151c85cf2bad1d359a1b9c686a275df03385758e2f914",
                "sha256:a0b71b1b8fbf2b96e41c4d990244165e2c9be83d54962a9a1d118fd8657d2045",
                "sha256:a0f100c8912c114ff53e1202d0078b425bee3649ae34d7b070e9697f93c5d52d",
                "sha256:a591fe9e525846e4d154205572a029f653ada1a78b93697f3b5a8f1f2bc055b9",
                "sha256:a5c84c68147988265e60416b57fc83425a78058853509c1b0629c180094904a5",
                "sha256:a66d3508133af6e8548451b25058d5812812ec3798c886bf38ed24a98216fab2",
                "sha256:a8c4917bd7ad33e8eb21e9a5bbba979b49d9a97acb3a803092cbc1133e20343c",
                "sha256:b3bbeb01c2b273cca1e1e0c5df57f12dce9a4dd331b4fa1635b8bec26350bde3",
                "sha256:cba9d6b9a7d64d4bd46167096fc9d2f835e25d7e4c121fb2ddfc6528fb0413b2",
                "sha256:cc4d65aeeaa04136a12677d3dd0b1c0c94dc43abac5860ab33cceb42b801c1e8",
                "sha256:ce4bcc037df4fc5e3d184794f27bdaab018943698f4ca31630bc7f84a7b69c6d",
                "sha256:cec7d9412a9102bdc577382c3929b337320c4c4c4849f2c5cdd14d7368c5562d",
                "sha256:d400bfb9a37b1351253cb402671cea7e89bdecc294e8016a707f6d1d8ac934f9",
                "sha256:d61f4695e6c866a23a21acab0509af1cdfd2c013cf256bbf5b6b5e2695827162",
                "sha256:db0fbb9c62743ce59a9ff687eb5f4afbe77e5e8403d6697f7446e5f609976f76",
                "sha256:dd86c085fae2efd48ac91dd7ccffcfc0571387fe1193d33b6394db7ef31fe2a4",
                "sha256:e00b098126fd45523dd056d2efba6c5a63b71ffe9f2bbe1a4fe1716e1d0c331e",
                "sha256:e229a521186c75c8ad9490854fd8bbdd9a0c9aa3a524326b55be83b54d4e0ad9",
                "sha256:e263d77ee3dd201c3a142934a086a4450861778baaeeb45db4591ef65550b0a6",
                "sha256:ed9cb427ba5504c1dc15ede7d516b84757c3e3d7868ccc85121d9310d27eed0b",
                "sha256:fa6693661a4c91757f4412306191b6dc88c1703f780c8234035eac011922bc01",
                "sha256:fcd131dd944808b5bdb38e6f5b53013c5aa4f334c5cad0c72742f6eba4b73db0"
            ],
            "version": "==1.15.1"
        },
        "charset-normalizer": {
            "hashes": [
                "sha256:04afa6387e2b282cf78ff3dbce20f0cc071c12dc8f685bd40960cc68644cfea6",
                "sha256:04eefcee095f58eaabe6dc3cc2262f3bcd776d2c67005880894f447b3f2cb9c1",
                "sha256:0be65ccf618c1e7ac9b849c315cc2e8a8751d9cfdaa43027d4f6624bd587ab7e",
                "sha256:0c95f12b74681e9ae127728f7e5409cbbef9cd914d5896ef238cc779b8152373",
                "sha256:0ca564606d2caafb0abe6d1b5311c2649e8071eb241b2d64e75a0d0065107e62",
                "sha256:10c93628d7497c81686e8e5e557aafa78f230cd9e77dd0c40032ef90c18f2230",
                "sha256:11d117e6c63e8f495412d37e7dc2e2fff09c34b2d09dbe2bee3c6229577818be",
                "sha256:11d3bcb7be35e7b1bba2c23beedac81ee893ac9871d0ba79effc7fc01167db6c",
                "sha256:12a2b561af122e3d94cdb97fe6fb2bb2b82cef0cdca131646fdb940a1eda04f0",
                "sha256:12d1a39aa6b8c6f6248bb54550efcc1c38ce0d8096a146638fd4738e42284448",
                "sha256:1435ae15108b1cb6fffbcea2af3d468683b7afed0169ad718451f8db5d1aff6f",
                "sha256:1c60b9c202d00052183c9be85e5eaf18a4ada0a47d188a83c8f5c5b23252f649",
                "sha256:1e8fcdd8f672a1c4fc8d0bd3a2b576b152d2a349782d1eb0f6b8e52e9954731d",
                "sha256:20064ead0717cf9a73a6d1e779b23d149b53daf971169289ed2ed43a71e8d3b0",
                "sha256:21fa558996782fc226b529fdd2ed7866c2c6ec91cee82735c98a197fae39f706",
                "sha256:22908891a380d50738e1f978667536f6c6b526a2064156203d418f4856d6e86a",
                "sha256:3160a0fd9754aab7d47f95a6b63ab355388d890163eb03b2d2b87ab0a30cfa59",
                "sha256:322102cdf1ab682ecc7d9b1c5eed4ec59657a65e1c146a0da342b78f4112db23",
                "sha256:34e0a2f9c370eb95597aae63bf85eb5e96826d81e3dcf88b8886012906f509b5",
                "sha256:3573d376454d956553c356df45bb824262c397c6e26ce43e8203c4c540ee0acb",
                "sha256:3747443b6a904001473370d7810aa19c3a180ccd52a7157aacc264a5ac79265e",
                "sha256:38e812a197bf8e71a59fe55b757a84c1f946d0ac114acafaafaf21667a7e169e",
                "sha256:3a06f32c9634a8705f4ca9946d667609f52cf130d5548881401f1eb2c39b1e2c",
                "sha256:3a5fc78f9e3f501a1614a98f7c54d3969f3ad9bba8ba3d9b438c3bc5d047dd28",
                "sha256:3d9098b479e78c85080c98e1e35ff40b4a31d8953102bb0fd7d1b6f8a2111a3d",
                "sha256:3dc5b6a8ecfdc5748a7e429782598e4f17ef378e3e272eeb1340ea57c9109f41",
                "sha256:4155b51ae05ed47199dc5b2a4e62abccb274cee6b01da5b895099b61b1982974",
                "sha256:49919f8400b5e49e961f320c735388ee686a62327e773fa5b3ce6721f7e785ce",
                "sha256:53d0a3fa5f8af98a1e261de6a3943ca631c526635eb5817a87a59d9a57ebf48f",
                "sha256:5f008525e02908b20e04707a4f704cd286d94718f48bb33edddc7d7b584dddc1",
                "sha256:628c985afb2c7d27a4800bfb609e03985aaecb42f955049957814e0491d4006d",
                "sha256:65ed923f84a6844de5fd29726b888e58c62820e0769b76565480e1fdc3d062f8",
                "sha256:6734e606355834f13445b6adc38b53c0fd45f1a56a9ba06c2058f86893ae8017",
                "sha256:6baf0baf0d5d265fa7944feb9f7451cc316bfe30e8df1a61b1bb08577c554f31",
                "sha256:6f4f4668e1831850ebcc2fd0b1cd11721947b6dc7c00bf1c6bd3c929ae14f2c7",
                "sha256:6f5c2e7bc8a4bf7c426599765b1bd33217ec84023033672c1e9a8b35eaeaaaf8",
                "sha256:6f6c7a8a57e9405cad7485f4c9d3172ae486cfef1344b5ddd8e5239582d7355e",
                "sha256:7381c66e0561c5757ffe616af869b916c8b4e42b367ab29fedc98481d1e74e14",
                "sha256:73dc03a6a7e30b7edc5b01b601e53e7fc924b04e1835e8e407c12c037e81adbd",
                "sha256:74db0052d985cf37fa111828d0dd230776ac99c740e1a758ad99094be4f1803d",
                "sha256:75f2568b4189dda1c567339b48cba4ac7384accb9c2a7ed655cd86b04055c795",
                "sha256:78cacd03e79d009d95635e7d6ff12c21eb89b894c354bd2b2ed0b4763373693b",
                "sha256:80d1543d58bd3d6c271b66abf454d437a438dff01c3e62fdbcd68f2a11310d4b",
                "sha256:830d2948a5ec37c386d3170c483063798d7879037492540f10a475e3fd6f244b",
                "sha256:891cf9b48776b5c61c700b55a598621fdb7b1e301a550365571e9624f270c203",
                "sha256:8f25e17ab3039b05f762b0a55ae0b3632b2e073d9c8fc88e89aca31a6198e88f",
                "sha256:9a3267620866c9d17b959a84dd0bd2d45719b817245e49371ead79ed4f710d19",
                "sha256:a04f86f41a8916fe45ac5024ec477f41f886b3c435da2d4e3d2709b22ab02af1",
                "sha256:aaf53a6cebad0eae578f062c7d462155eada9c172bd8c4d250b8c1d8eb7f916a",
                "sha256:abc1185d79f47c0a7aaf7e2412a0eb2c03b724581139193d2d82b3ad8cbb00ac",
                "sha256:ac0aa6cd53ab9a31d397f8303f92c42f534693528fafbdb997c82bae6e477ad9",
                "sha256:ac3775e3311661d4adace3697a52ac0bab17edd166087d493b52d4f4f553f9f0",
                "sha256:b06f0d3bf045158d2fb8837c5785fe9ff9b8c93358be64461a1089f5da983137",
                "sha256:b116502087ce8a6b7a5f1814568ccbd0e9f6cfd99948aa59b0e241dc57cf739f",
                "sha256:b82fab78e0b1329e183a65260581de4375f619167478dddab510c6c6fb04d9b6",
                "sha256:bd7163182133c0c7701b25e604cf1611c0d87712e56e88e7ee5d72deab3e76b5",
                "sha256:c36bcbc0d5174a80d6cccf43a0ecaca44e81d25be4b7f90f0ed7bcfbb5a00909",
                "sha256:c3af8e0f07399d3176b179f2e2634c3ce9c1301379a6b8c9c9aeecd481da494f",
                "sha256:c84132a54c750fda57729d1e2599bb598f5fa0344085dbde5003ba429a4798c0",
                "sha256:cb7b2ab0188829593b9de646545175547a70d9a6e2b63bf2cd87a0a391599324",
                "sha256:cca4def576f47a09a943666b8f829606bcb17e2bc2d5911a46c8f8da45f56755",
                "sha256:cf6511efa4801b9b38dc5546d7547d5b5c6ef4b081c60b23e4d941d0eba9cbeb",
                "sha256:d16fd5252f883eb074ca55cb622bc0bee49b979ae4e8639fff6ca3ff44f9f854",
                "sha256:d2686f91611f9e17f4548dbf050e75b079bbc2a82be565832bc8ea9047b61c8c",
                "sha256:d7fc3fca01da18fbabe4625d64bb612b533533ed10045a2ac3dd194bfa656b60",
                "sha256:dd5653e67b149503c68c4018bf07e42eeed6b4e956b24c00ccdf93ac79cdff84",
                "sha256:de5695a6f1d8340b12a5d6d4484290ee74d61e467c39ff03b39e30df62cf83a0",
                "sha256:e0ac8959c929593fee38da1c2b64ee9778733cdf03c482c9ff1d508b6b593b2b",
                "sha256:e1b25e3ad6c909f398df8921780d6a3d120d8c09466720226fc621605b6f92b1",
                "sha256:e633940f28c1e913615fd624fcdd72fdba807bf53ea6925d6a588e84e1151531",
                "sha256:e89df2958e5159b811af9ff0f92614dabf4ff617c03a4c1c6ff53bf1c399e0e1",
                "sha256:ea9f9c6034ea2d93d9147818f17c2a0860d41b71c38b9ce4d55f21b6f9165a11",
                "sha256:f645caaf0008bacf349875a974220f1f1da349c5dbe7c4ec93048cdc785a3326",
                "sha256:f8303414c7b03f794347ad062c0516cee0e15f7a612abd0ce1e25caf6ceb47df",
                "sha256:fca62a8301b605b954ad2e9c3666f9d97f63872aa4efcae5492baca2056b74ab"
            ],
            "markers": "python_full_version >= '3.7.0'",
            "version": "==3.1.0"
        },
        "cryptography": {
            "hashes": [
                "sha256:059e348f9a3c1950937e1b5d7ba1f8e968508ab181e75fc32b879452f08356db",
                "sha256:1a5472d40c8f8e91ff7a3d8ac6dfa363d8e3138b961529c996f3e2df0c7a411a",
                "sha256:1a8e6c2de6fbbcc5e14fd27fb24414507cb3333198ea9ab1258d916f00bc3039",
                "sha256:1fee5aacc7367487b4e22484d3c7e547992ed726d14864ee33c0176ae43b0d7c",
                "sha256:5d092fdfedaec4cbbffbf98cddc915ba145313a6fdaab83c6e67f4e6c218e6f3",
                "sha256:5f0ff6e18d13a3de56f609dd1fd11470918f770c6bd5d00d632076c727d35485",
                "sha256:7bfc55a5eae8b86a287747053140ba221afc65eb06207bedf6e019b8934b477c",
                "sha256:7fa01527046ca5facdf973eef2535a27fec4cb651e4daec4d043ef63f6ecd4ca",
                "sha256:8dde71c4169ec5ccc1087bb7521d54251c016f126f922ab2dfe6649170a3b8c5",
                "sha256:8f4ab7021127a9b4323537300a2acfb450124b2def3756f64dc3a3d2160ee4b5",
                "sha256:948224d76c4b6457349d47c0c98657557f429b4e93057cf5a2f71d603e2fc3a3",
                "sha256:9a6c7a3c87d595608a39980ebaa04d5a37f94024c9f24eb7d10262b92f739ddb",
                "sha256:b46e37db3cc267b4dea1f56da7346c9727e1209aa98487179ee8ebed09d21e43",
                "sha256:b4ceb5324b998ce2003bc17d519080b4ec8d5b7b70794cbd2836101406a9be31",
                "sha256:cb33ccf15e89f7ed89b235cff9d49e2e62c6c981a6061c9c8bb47ed7951190bc",
                "sha256:d198820aba55660b4d74f7b5fd1f17db3aa5eb3e6893b0a41b75e84e4f9e0e4b",
                "sha256:d34579085401d3f49762d2f7d6634d6b6c2ae1242202e860f4d26b046e3a1006",
                "sha256:eb8163f5e549a22888c18b0d53d6bb62a20510060a22fd5a995ec8a05268df8a",
                "sha256:f73bff05db2a3e5974a6fd248af2566134d8981fd7ab012e5dd4ddb1d9a70699"
            ],
            "markers": "python_version >= '3.7'",
            "version": "==41.0.1"
        },
        "defusedxml": {
            "hashes": [
                "sha256:1bb3032db185915b62d7c6209c5a8792be6a32ab2fedacc84e01b52c51aa3e69",
                "sha256:a352e7e428770286cc899e2542b6cdaedb2b4953ff269a210103ec58f6198a61"
            ],
            "markers": "python_version >= '2.7' and python_version not in '3.0, 3.1, 3.2, 3.3, 3.4'",
            "version": "==0.7.1"
        },
        "dj-database-url": {
            "hashes": [
                "sha256:9c9e5f7224f62635a787e9cc3c6762c9be2b19541a21e3c08fa573bd01609b4b",
                "sha256:a35a9f0f43775ca6f90d819dc456233ef7bcc76b47377d5d908b75c7eb320624"
            ],
            "version": "==2.0.0"
        },
        "dj-email-url": {
            "hashes": [
                "sha256:55ffe3329e48f54f8a75aa36ece08f365e09d61f8a209773ef09a1d4760e699a",
                "sha256:cbd08327fbb08b104eac160fb4703f375532e4c0243eb230f5b960daee7a96db"
            ],
            "version": "==1.0.6"
        },
        "django": {
            "hashes": [
                "sha256:066b6debb5ac335458d2a713ed995570536c8b59a580005acb0732378d5eb1ee",
                "sha256:7efa6b1f781a6119a10ac94b4794ded90db8accbe7802281cd26f8664ffed59c"
            ],
            "index": "pypi",
            "version": "==4.2.1"
        },
        "django-allow-cidr": {
            "hashes": [
                "sha256:24b71f70257e97bab9fdb5ad8342c96eeea1d45bc06a36332978574252219401",
                "sha256:6709f4581dfd2a00476a134741a738a7f67714ec4f8596c55b22cf3b2ac5a12e"
            ],
            "index": "pypi",
            "version": "==0.6.0"
        },
        "django-auditlog": {
            "hashes": [
                "sha256:7bc2c87e4aff62dec9785d1b2359a2b27148f8c286f8a52b9114fc7876c5a9f7",
                "sha256:b9d3acebb64f3f2785157efe3f2f802e0929aafc579d85bbfb9827db4adab532"
            ],
            "index": "pypi",
            "version": "==2.3.0"
        },
        "django-cache-url": {
            "hashes": [
                "sha256:5ca4760b4580b80e41279bc60d1e5c16a822e4e462265faab0a330701bb0ef9a",
                "sha256:ef2cfacea361ee22e9b67d6ca941db22e0a9eaf892b67ca71cad52c62a17fd36"
            ],
            "version": "==3.4.4"
        },
        "django-csp": {
            "hashes": [
                "sha256:01443a07723f9a479d498bd7bb63571aaa771e690f64bde515db6cdb76e8041a",
                "sha256:01eda02ad3f10261c74131cdc0b5a6a62b7c7ad4fd017fbefb7a14776e0a9727"
            ],
            "index": "pypi",
            "version": "==3.7"
        },
        "django-fsm": {
            "hashes": [
                "sha256:e2c02cbf273fb9691aa9a907c29990afdd21a4adea09c5640344c93fbe03f8d9",
                "sha256:fd9f8de9f33188e50f876ce53908fbd7289e5031a44ffdb97d43909e56699ef8"
            ],
            "index": "pypi",
            "version": "==2.8.1"
        },
        "django-login-required-middleware": {
            "hashes": [
                "sha256:847ae9a69fd7a07618ed53192b3c06946af70a0caf6d0f4eb40a8f37593cd970"
            ],
            "index": "pypi",
            "version": "==0.9.0"
        },
        "django-phonenumber-field": {
            "extras": [
                "phonenumberslite"
            ],
            "hashes": [
                "sha256:4eaab35fe9a163046dc3a47188771385c56a788e0e11b7bbcc662e1e6b7b9104",
                "sha256:63721dbdc7424cd594a08d80f550e790cf6e7c903cbc0fb4dd9d86baac8b8c51"
            ],
            "index": "pypi",
            "version": "==7.1.0"
        },
        "django-widget-tweaks": {
            "hashes": [
                "sha256:9bfc5c705684754a83cc81da328b39ad1b80f32bd0f4340e2a810cbab4b0c00e",
                "sha256:fe6b17d5d595c63331f300917980db2afcf71f240ab9341b954aea8f45d25b9a"
            ],
            "index": "pypi",
            "version": "==1.4.12"
        },
        "environs": {
            "extras": [
                "django"
            ],
            "hashes": [
                "sha256:1e549569a3de49c05f856f40bce86979e7d5ffbbc4398e7f338574c220189124",
                "sha256:a76307b36fbe856bdca7ee9161e6c466fd7fcffc297109a118c59b54e27e30c9"
            ],
            "index": "pypi",
            "version": "==9.5.0"
        },
        "faker": {
            "hashes": [
                "sha256:a70de9ec7a14a02d278755a11134baa5a297bb82600f115022d0d07080a9e77a",
                "sha256:dd15fa165ced55f668fbb0ad20ece98ab78ddacd58dc056950d66980ff61fa79"
            ],
            "index": "pypi",
            "version": "==18.10.0"
        },
        "fred-epplib": {
            "git": "https://github.com/cisagov/epplib.git",
            "ref": "f818cbf0b069a12f03e1d72e4b9f4900924b832d"
        },
        "furl": {
            "hashes": [
                "sha256:5a6188fe2666c484a12159c18be97a1977a71d632ef5bb867ef15f54af39cc4e",
                "sha256:9ab425062c4217f9802508e45feb4a83e54324273ac4b202f1850363309666c0"
            ],
            "version": "==2.1.3"
        },
        "future": {
            "hashes": [
                "sha256:34a17436ed1e96697a86f9de3d15a3b0be01d8bc8de9c1dffd59fb8234ed5307"
            ],
            "markers": "python_version >= '2.6' and python_version not in '3.0, 3.1, 3.2, 3.3'",
            "version": "==0.18.3"
        },
        "gunicorn": {
            "hashes": [
                "sha256:9dcc4547dbb1cb284accfb15ab5667a0e5d1881cc443e0677b4882a4067a807e",
                "sha256:e0a968b5ba15f8a328fdfd7ab1fcb5af4470c28aaf7e55df02a99bc13138e6e8"
            ],
            "index": "pypi",
            "version": "==20.1.0"
        },
        "idna": {
            "hashes": [
                "sha256:814f528e8dead7d329833b91c5faa87d60bf71824cd12a7530b5526063d02cb4",
                "sha256:90b77e79eaa3eba6de819a0c442c0b4ceefc341a7a2ab77d7562bf49f425c5c2"
            ],
            "markers": "python_version >= '3.5'",
            "version": "==3.4"
        },
        "jmespath": {
            "hashes": [
                "sha256:02e2e4cc71b5bcab88332eebf907519190dd9e6e82107fa7f83b1003a6252980",
                "sha256:90261b206d6defd58fdd5e85f478bf633a2901798906be2ad389150c5c60edbe"
            ],
            "markers": "python_version >= '3.7'",
            "version": "==1.0.1"
        },
        "lxml": {
            "hashes": [
                "sha256:01d36c05f4afb8f7c20fd9ed5badca32a2029b93b1750f571ccc0b142531caf7",
                "sha256:04876580c050a8c5341d706dd464ff04fd597095cc8c023252566a8826505726",
                "sha256:05ca3f6abf5cf78fe053da9b1166e062ade3fa5d4f92b4ed688127ea7d7b1d03",
                "sha256:090c6543d3696cbe15b4ac6e175e576bcc3f1ccfbba970061b7300b0c15a2140",
                "sha256:0dc313ef231edf866912e9d8f5a042ddab56c752619e92dfd3a2c277e6a7299a",
                "sha256:0f2b1e0d79180f344ff9f321327b005ca043a50ece8713de61d1cb383fb8ac05",
                "sha256:13598ecfbd2e86ea7ae45ec28a2a54fb87ee9b9fdb0f6d343297d8e548392c03",
                "sha256:16efd54337136e8cd72fb9485c368d91d77a47ee2d42b057564aae201257d419",
                "sha256:1ab8f1f932e8f82355e75dda5413a57612c6ea448069d4fb2e217e9a4bed13d4",
                "sha256:223f4232855ade399bd409331e6ca70fb5578efef22cf4069a6090acc0f53c0e",
                "sha256:2455cfaeb7ac70338b3257f41e21f0724f4b5b0c0e7702da67ee6c3640835b67",
                "sha256:2899456259589aa38bfb018c364d6ae7b53c5c22d8e27d0ec7609c2a1ff78b50",
                "sha256:2a29ba94d065945944016b6b74e538bdb1751a1db6ffb80c9d3c2e40d6fa9894",
                "sha256:2a87fa548561d2f4643c99cd13131acb607ddabb70682dcf1dff5f71f781a4bf",
                "sha256:2e430cd2824f05f2d4f687701144556646bae8f249fd60aa1e4c768ba7018947",
                "sha256:36c3c175d34652a35475a73762b545f4527aec044910a651d2bf50de9c3352b1",
                "sha256:3818b8e2c4b5148567e1b09ce739006acfaa44ce3156f8cbbc11062994b8e8dd",
                "sha256:3ab9fa9d6dc2a7f29d7affdf3edebf6ece6fb28a6d80b14c3b2fb9d39b9322c3",
                "sha256:3efea981d956a6f7173b4659849f55081867cf897e719f57383698af6f618a92",
                "sha256:4c8f293f14abc8fd3e8e01c5bd86e6ed0b6ef71936ded5bf10fe7a5efefbaca3",
                "sha256:5344a43228767f53a9df6e5b253f8cdca7dfc7b7aeae52551958192f56d98457",
                "sha256:58bfa3aa19ca4c0f28c5dde0ff56c520fbac6f0daf4fac66ed4c8d2fb7f22e74",
                "sha256:5b4545b8a40478183ac06c073e81a5ce4cf01bf1734962577cf2bb569a5b3bbf",
                "sha256:5f50a1c177e2fa3ee0667a5ab79fdc6b23086bc8b589d90b93b4bd17eb0e64d1",
                "sha256:63da2ccc0857c311d764e7d3d90f429c252e83b52d1f8f1d1fe55be26827d1f4",
                "sha256:6749649eecd6a9871cae297bffa4ee76f90b4504a2a2ab528d9ebe912b101975",
                "sha256:6804daeb7ef69e7b36f76caddb85cccd63d0c56dedb47555d2fc969e2af6a1a5",
                "sha256:689bb688a1db722485e4610a503e3e9210dcc20c520b45ac8f7533c837be76fe",
                "sha256:699a9af7dffaf67deeae27b2112aa06b41c370d5e7633e0ee0aea2e0b6c211f7",
                "sha256:6b418afe5df18233fc6b6093deb82a32895b6bb0b1155c2cdb05203f583053f1",
                "sha256:76cf573e5a365e790396a5cc2b909812633409306c6531a6877c59061e42c4f2",
                "sha256:7b515674acfdcadb0eb5d00d8a709868173acece5cb0be3dd165950cbfdf5409",
                "sha256:7b770ed79542ed52c519119473898198761d78beb24b107acf3ad65deae61f1f",
                "sha256:7d2278d59425777cfcb19735018d897ca8303abe67cc735f9f97177ceff8027f",
                "sha256:7e91ee82f4199af8c43d8158024cbdff3d931df350252288f0d4ce656df7f3b5",
                "sha256:821b7f59b99551c69c85a6039c65b75f5683bdc63270fec660f75da67469ca24",
                "sha256:822068f85e12a6e292803e112ab876bc03ed1f03dddb80154c395f891ca6b31e",
                "sha256:8340225bd5e7a701c0fa98284c849c9b9fc9238abf53a0ebd90900f25d39a4e4",
                "sha256:85cabf64adec449132e55616e7ca3e1000ab449d1d0f9d7f83146ed5bdcb6d8a",
                "sha256:880bbbcbe2fca64e2f4d8e04db47bcdf504936fa2b33933efd945e1b429bea8c",
                "sha256:8d0b4612b66ff5d62d03bcaa043bb018f74dfea51184e53f067e6fdcba4bd8de",
                "sha256:8e20cb5a47247e383cf4ff523205060991021233ebd6f924bca927fcf25cf86f",
                "sha256:925073b2fe14ab9b87e73f9a5fde6ce6392da430f3004d8b72cc86f746f5163b",
                "sha256:998c7c41910666d2976928c38ea96a70d1aa43be6fe502f21a651e17483a43c5",
                "sha256:9b22c5c66f67ae00c0199f6055705bc3eb3fcb08d03d2ec4059a2b1b25ed48d7",
                "sha256:9f102706d0ca011de571de32c3247c6476b55bb6bc65a20f682f000b07a4852a",
                "sha256:a08cff61517ee26cb56f1e949cca38caabe9ea9fbb4b1e10a805dc39844b7d5c",
                "sha256:a0a336d6d3e8b234a3aae3c674873d8f0e720b76bc1d9416866c41cd9500ffb9",
                "sha256:a35f8b7fa99f90dd2f5dc5a9fa12332642f087a7641289ca6c40d6e1a2637d8e",
                "sha256:a38486985ca49cfa574a507e7a2215c0c780fd1778bb6290c21193b7211702ab",
                "sha256:a5da296eb617d18e497bcf0a5c528f5d3b18dadb3619fbdadf4ed2356ef8d941",
                "sha256:a6e441a86553c310258aca15d1c05903aaf4965b23f3bc2d55f200804e005ee5",
                "sha256:a82d05da00a58b8e4c0008edbc8a4b6ec5a4bc1e2ee0fb6ed157cf634ed7fa45",
                "sha256:ab323679b8b3030000f2be63e22cdeea5b47ee0abd2d6a1dc0c8103ddaa56cd7",
                "sha256:b1f42b6921d0e81b1bcb5e395bc091a70f41c4d4e55ba99c6da2b31626c44892",
                "sha256:b23e19989c355ca854276178a0463951a653309fb8e57ce674497f2d9f208746",
                "sha256:b264171e3143d842ded311b7dccd46ff9ef34247129ff5bf5066123c55c2431c",
                "sha256:b26a29f0b7fc6f0897f043ca366142d2b609dc60756ee6e4e90b5f762c6adc53",
                "sha256:b64d891da92e232c36976c80ed7ebb383e3f148489796d8d31a5b6a677825efe",
                "sha256:b9cc34af337a97d470040f99ba4282f6e6bac88407d021688a5d585e44a23184",
                "sha256:bc718cd47b765e790eecb74d044cc8d37d58562f6c314ee9484df26276d36a38",
                "sha256:be7292c55101e22f2a3d4d8913944cbea71eea90792bf914add27454a13905df",
                "sha256:c83203addf554215463b59f6399835201999b5e48019dc17f182ed5ad87205c9",
                "sha256:c9ec3eaf616d67db0764b3bb983962b4f385a1f08304fd30c7283954e6a7869b",
                "sha256:ca34efc80a29351897e18888c71c6aca4a359247c87e0b1c7ada14f0ab0c0fb2",
                "sha256:ca989b91cf3a3ba28930a9fc1e9aeafc2a395448641df1f387a2d394638943b0",
                "sha256:d02a5399126a53492415d4906ab0ad0375a5456cc05c3fc0fc4ca11771745cda",
                "sha256:d17bc7c2ccf49c478c5bdd447594e82692c74222698cfc9b5daae7ae7e90743b",
                "sha256:d5bf6545cd27aaa8a13033ce56354ed9e25ab0e4ac3b5392b763d8d04b08e0c5",
                "sha256:d6b430a9938a5a5d85fc107d852262ddcd48602c120e3dbb02137c83d212b380",
                "sha256:da248f93f0418a9e9d94b0080d7ebc407a9a5e6d0b57bb30db9b5cc28de1ad33",
                "sha256:da4dd7c9c50c059aba52b3524f84d7de956f7fef88f0bafcf4ad7dde94a064e8",
                "sha256:df0623dcf9668ad0445e0558a21211d4e9a149ea8f5666917c8eeec515f0a6d1",
                "sha256:e5168986b90a8d1f2f9dc1b841467c74221bd752537b99761a93d2d981e04889",
                "sha256:efa29c2fe6b4fdd32e8ef81c1528506895eca86e1d8c4657fda04c9b3786ddf9",
                "sha256:f1496ea22ca2c830cbcbd473de8f114a320da308438ae65abad6bab7867fe38f",
                "sha256:f49e52d174375a7def9915c9f06ec4e569d235ad428f70751765f48d5926678c"
            ],
            "markers": "python_version >= '2.7' and python_version not in '3.0, 3.1, 3.2, 3.3, 3.4'",
            "version": "==4.9.2"
        },
        "mako": {
            "hashes": [
                "sha256:c97c79c018b9165ac9922ae4f32da095ffd3c4e6872b45eded42926deea46818",
                "sha256:d60a3903dc3bb01a18ad6a89cdbe2e4eadc69c0bc8ef1e3773ba53d44c3f7a34"
            ],
            "markers": "python_version >= '3.7'",
            "version": "==1.2.4"
        },
        "markupsafe": {
            "hashes": [
                "sha256:0576fe974b40a400449768941d5d0858cc624e3249dfd1e0c33674e5c7ca7aed",
                "sha256:085fd3201e7b12809f9e6e9bc1e5c96a368c8523fad5afb02afe3c051ae4afcc",
                "sha256:090376d812fb6ac5f171e5938e82e7f2d7adc2b629101cec0db8b267815c85e2",
                "sha256:0b462104ba25f1ac006fdab8b6a01ebbfbce9ed37fd37fd4acd70c67c973e460",
                "sha256:137678c63c977754abe9086a3ec011e8fd985ab90631145dfb9294ad09c102a7",
                "sha256:1bea30e9bf331f3fef67e0a3877b2288593c98a21ccb2cf29b74c581a4eb3af0",
                "sha256:22152d00bf4a9c7c83960521fc558f55a1adbc0631fbb00a9471e097b19d72e1",
                "sha256:22731d79ed2eb25059ae3df1dfc9cb1546691cc41f4e3130fe6bfbc3ecbbecfa",
                "sha256:2298c859cfc5463f1b64bd55cb3e602528db6fa0f3cfd568d3605c50678f8f03",
                "sha256:28057e985dace2f478e042eaa15606c7efccb700797660629da387eb289b9323",
                "sha256:2e7821bffe00aa6bd07a23913b7f4e01328c3d5cc0b40b36c0bd81d362faeb65",
                "sha256:2ec4f2d48ae59bbb9d1f9d7efb9236ab81429a764dedca114f5fdabbc3788013",
                "sha256:340bea174e9761308703ae988e982005aedf427de816d1afe98147668cc03036",
                "sha256:40627dcf047dadb22cd25ea7ecfe9cbf3bbbad0482ee5920b582f3809c97654f",
                "sha256:40dfd3fefbef579ee058f139733ac336312663c6706d1163b82b3003fb1925c4",
                "sha256:4cf06cdc1dda95223e9d2d3c58d3b178aa5dacb35ee7e3bbac10e4e1faacb419",
                "sha256:50c42830a633fa0cf9e7d27664637532791bfc31c731a87b202d2d8ac40c3ea2",
                "sha256:55f44b440d491028addb3b88f72207d71eeebfb7b5dbf0643f7c023ae1fba619",
                "sha256:608e7073dfa9e38a85d38474c082d4281f4ce276ac0010224eaba11e929dd53a",
                "sha256:63ba06c9941e46fa389d389644e2d8225e0e3e5ebcc4ff1ea8506dce646f8c8a",
                "sha256:65608c35bfb8a76763f37036547f7adfd09270fbdbf96608be2bead319728fcd",
                "sha256:665a36ae6f8f20a4676b53224e33d456a6f5a72657d9c83c2aa00765072f31f7",
                "sha256:6d6607f98fcf17e534162f0709aaad3ab7a96032723d8ac8750ffe17ae5a0666",
                "sha256:7313ce6a199651c4ed9d7e4cfb4aa56fe923b1adf9af3b420ee14e6d9a73df65",
                "sha256:7668b52e102d0ed87cb082380a7e2e1e78737ddecdde129acadb0eccc5423859",
                "sha256:7df70907e00c970c60b9ef2938d894a9381f38e6b9db73c5be35e59d92e06625",
                "sha256:7e007132af78ea9df29495dbf7b5824cb71648d7133cf7848a2a5dd00d36f9ff",
                "sha256:835fb5e38fd89328e9c81067fd642b3593c33e1e17e2fdbf77f5676abb14a156",
                "sha256:8bca7e26c1dd751236cfb0c6c72d4ad61d986e9a41bbf76cb445f69488b2a2bd",
                "sha256:8db032bf0ce9022a8e41a22598eefc802314e81b879ae093f36ce9ddf39ab1ba",
                "sha256:99625a92da8229df6d44335e6fcc558a5037dd0a760e11d84be2260e6f37002f",
                "sha256:9cad97ab29dfc3f0249b483412c85c8ef4766d96cdf9dcf5a1e3caa3f3661cf1",
                "sha256:a4abaec6ca3ad8660690236d11bfe28dfd707778e2442b45addd2f086d6ef094",
                "sha256:a6e40afa7f45939ca356f348c8e23048e02cb109ced1eb8420961b2f40fb373a",
                "sha256:a6f2fcca746e8d5910e18782f976489939d54a91f9411c32051b4aab2bd7c513",
                "sha256:a806db027852538d2ad7555b203300173dd1b77ba116de92da9afbc3a3be3eed",
                "sha256:abcabc8c2b26036d62d4c746381a6f7cf60aafcc653198ad678306986b09450d",
                "sha256:b8526c6d437855442cdd3d87eede9c425c4445ea011ca38d937db299382e6fa3",
                "sha256:bb06feb762bade6bf3c8b844462274db0c76acc95c52abe8dbed28ae3d44a147",
                "sha256:c0a33bc9f02c2b17c3ea382f91b4db0e6cde90b63b296422a939886a7a80de1c",
                "sha256:c4a549890a45f57f1ebf99c067a4ad0cb423a05544accaf2b065246827ed9603",
                "sha256:ca244fa73f50a800cf8c3ebf7fd93149ec37f5cb9596aa8873ae2c1d23498601",
                "sha256:cf877ab4ed6e302ec1d04952ca358b381a882fbd9d1b07cccbfd61783561f98a",
                "sha256:d9d971ec1e79906046aa3ca266de79eac42f1dbf3612a05dc9368125952bd1a1",
                "sha256:da25303d91526aac3672ee6d49a2f3db2d9502a4a60b55519feb1a4c7714e07d",
                "sha256:e55e40ff0cc8cc5c07996915ad367fa47da6b3fc091fdadca7f5403239c5fec3",
                "sha256:f03a532d7dee1bed20bc4884194a16160a2de9ffc6354b3878ec9682bb623c54",
                "sha256:f1cd098434e83e656abf198f103a8207a8187c0fc110306691a2e94a78d0abb2",
                "sha256:f2bfb563d0211ce16b63c7cb9395d2c682a23187f54c3d79bfec33e6705473c6",
                "sha256:f8ffb705ffcf5ddd0e80b65ddf7bed7ee4f5a441ea7d3419e861a12eaf41af58"
            ],
            "markers": "python_version >= '3.7'",
            "version": "==2.1.2"
        },
        "marshmallow": {
            "hashes": [
                "sha256:90032c0fd650ce94b6ec6dc8dfeb0e3ff50c144586462c389b81a07205bedb78",
                "sha256:93f0958568da045b0021ec6aeb7ac37c81bfcccbb9a0e7ed8559885070b3a19b"
            ],
            "markers": "python_version >= '3.7'",
            "version": "==3.19.0"
        },
        "oic": {
            "hashes": [
                "sha256:2de3b83f1299dda8ed0460baad8bb2d4c6ac8bfc08a220c768b7e6e754caf9e7",
                "sha256:f82e087e0ffaba2194ebd24694721a25167d5d467fb06bf4f4da9f48d43e0cc6"
            ],
            "index": "pypi",
            "version": "==1.6.0"
        },
        "orderedmultidict": {
            "hashes": [
                "sha256:04070bbb5e87291cc9bfa51df413677faf2141c73c61d2a5f7b26bea3cd882ad",
                "sha256:43c839a17ee3cdd62234c47deca1a8508a3f2ca1d0678a3bf791c87cf84adbf3"
            ],
            "version": "==1.0.1"
        },
        "packaging": {
            "hashes": [
                "sha256:994793af429502c4ea2ebf6bf664629d07c1a9fe974af92966e4b8d2df7edc61",
                "sha256:a392980d2b6cffa644431898be54b0045151319d1e7ec34f0cfed48767dd334f"
            ],
            "markers": "python_version >= '3.7'",
            "version": "==23.1"
        },
        "phonenumberslite": {
            "hashes": [
                "sha256:670a3e1ea775a9fad89d843d2d18a0e2bb0c3719e1a6bb2b96fb12f7ddd579a0",
                "sha256:d1d23707dbde2b8b6940f80b181638a3e10334ff2f122c7165ce43e91c6639fe"
            ],
            "version": "==8.13.13"
        },
        "psycopg2-binary": {
            "hashes": [
                "sha256:02c0f3757a4300cf379eb49f543fb7ac527fb00144d39246ee40e1df684ab514",
                "sha256:02c6e3cf3439e213e4ee930308dc122d6fb4d4bea9aef4a12535fbd605d1a2fe",
                "sha256:0645376d399bfd64da57148694d78e1f431b1e1ee1054872a5713125681cf1be",
                "sha256:0892ef645c2fabb0c75ec32d79f4252542d0caec1d5d949630e7d242ca4681a3",
                "sha256:0d236c2825fa656a2d98bbb0e52370a2e852e5a0ec45fc4f402977313329174d",
                "sha256:0e0f754d27fddcfd74006455b6e04e6705d6c31a612ec69ddc040a5468e44b4e",
                "sha256:15e2ee79e7cf29582ef770de7dab3d286431b01c3bb598f8e05e09601b890081",
                "sha256:1876843d8e31c89c399e31b97d4b9725a3575bb9c2af92038464231ec40f9edb",
                "sha256:1f64dcfb8f6e0c014c7f55e51c9759f024f70ea572fbdef123f85318c297947c",
                "sha256:2ab652e729ff4ad76d400df2624d223d6e265ef81bb8aa17fbd63607878ecbee",
                "sha256:30637a20623e2a2eacc420059be11527f4458ef54352d870b8181a4c3020ae6b",
                "sha256:34b9ccdf210cbbb1303c7c4db2905fa0319391bd5904d32689e6dd5c963d2ea8",
                "sha256:38601cbbfe600362c43714482f43b7c110b20cb0f8172422c616b09b85a750c5",
                "sha256:441cc2f8869a4f0f4bb408475e5ae0ee1f3b55b33f350406150277f7f35384fc",
                "sha256:498807b927ca2510baea1b05cc91d7da4718a0f53cb766c154c417a39f1820a0",
                "sha256:4ac30da8b4f57187dbf449294d23b808f8f53cad6b1fc3623fa8a6c11d176dd0",
                "sha256:4c727b597c6444a16e9119386b59388f8a424223302d0c06c676ec8b4bc1f963",
                "sha256:4d67fbdaf177da06374473ef6f7ed8cc0a9dc640b01abfe9e8a2ccb1b1402c1f",
                "sha256:4dfb4be774c4436a4526d0c554af0cc2e02082c38303852a36f6456ece7b3503",
                "sha256:4ea29fc3ad9d91162c52b578f211ff1c931d8a38e1f58e684c45aa470adf19e2",
                "sha256:51537e3d299be0db9137b321dfb6a5022caaab275775680e0c3d281feefaca6b",
                "sha256:61b047a0537bbc3afae10f134dc6393823882eb263088c271331602b672e52e9",
                "sha256:6460c7a99fc939b849431f1e73e013d54aa54293f30f1109019c56a0b2b2ec2f",
                "sha256:65bee1e49fa6f9cf327ce0e01c4c10f39165ee76d35c846ade7cb0ec6683e303",
                "sha256:65c07febd1936d63bfde78948b76cd4c2a411572a44ac50719ead41947d0f26b",
                "sha256:71f14375d6f73b62800530b581aed3ada394039877818b2d5f7fc77e3bb6894d",
                "sha256:7a40c00dbe17c0af5bdd55aafd6ff6679f94a9be9513a4c7e071baf3d7d22a70",
                "sha256:7e13a5a2c01151f1208d5207e42f33ba86d561b7a89fca67c700b9486a06d0e2",
                "sha256:7f0438fa20fb6c7e202863e0d5ab02c246d35efb1d164e052f2f3bfe2b152bd0",
                "sha256:8122cfc7cae0da9a3077216528b8bb3629c43b25053284cc868744bfe71eb141",
                "sha256:8338a271cb71d8da40b023a35d9c1e919eba6cbd8fa20a54b748a332c355d896",
                "sha256:84d2222e61f313c4848ff05353653bf5f5cf6ce34df540e4274516880d9c3763",
                "sha256:8a6979cf527e2603d349a91060f428bcb135aea2be3201dff794813256c274f1",
                "sha256:8a76e027f87753f9bd1ab5f7c9cb8c7628d1077ef927f5e2446477153a602f2c",
                "sha256:964b4dfb7c1c1965ac4c1978b0f755cc4bd698e8aa2b7667c575fb5f04ebe06b",
                "sha256:9972aad21f965599ed0106f65334230ce826e5ae69fda7cbd688d24fa922415e",
                "sha256:a8c28fd40a4226b4a84bdf2d2b5b37d2c7bd49486b5adcc200e8c7ec991dfa7e",
                "sha256:ae102a98c547ee2288637af07393dd33f440c25e5cd79556b04e3fca13325e5f",
                "sha256:af335bac6b666cc6aea16f11d486c3b794029d9df029967f9938a4bed59b6a19",
                "sha256:afe64e9b8ea66866a771996f6ff14447e8082ea26e675a295ad3bdbffdd72afb",
                "sha256:b4b24f75d16a89cc6b4cdff0eb6a910a966ecd476d1e73f7ce5985ff1328e9a6",
                "sha256:b6c8288bb8a84b47e07013bb4850f50538aa913d487579e1921724631d02ea1b",
                "sha256:b83456c2d4979e08ff56180a76429263ea254c3f6552cd14ada95cff1dec9bb8",
                "sha256:bfb13af3c5dd3a9588000910178de17010ebcccd37b4f9794b00595e3a8ddad3",
                "sha256:c3dba7dab16709a33a847e5cd756767271697041fbe3fe97c215b1fc1f5c9848",
                "sha256:c48d8f2db17f27d41fb0e2ecd703ea41984ee19362cbce52c097963b3a1b4365",
                "sha256:c7e62ab8b332147a7593a385d4f368874d5fe4ad4e341770d4983442d89603e3",
                "sha256:c83a74b68270028dc8ee74d38ecfaf9c90eed23c8959fca95bd703d25b82c88e",
                "sha256:cacbdc5839bdff804dfebc058fe25684cae322987f7a38b0168bc1b2df703fb1",
                "sha256:cf4499e0a83b7b7edcb8dabecbd8501d0d3a5ef66457200f77bde3d210d5debb",
                "sha256:cfec476887aa231b8548ece2e06d28edc87c1397ebd83922299af2e051cf2827",
                "sha256:d26e0342183c762de3276cca7a530d574d4e25121ca7d6e4a98e4f05cb8e4df7",
                "sha256:d4e6036decf4b72d6425d5b29bbd3e8f0ff1059cda7ac7b96d6ac5ed34ffbacd",
                "sha256:d57c3fd55d9058645d26ae37d76e61156a27722097229d32a9e73ed54819982a",
                "sha256:dfa74c903a3c1f0d9b1c7e7b53ed2d929a4910e272add6700c38f365a6002820",
                "sha256:e3ed340d2b858d6e6fb5083f87c09996506af483227735de6964a6100b4e6a54",
                "sha256:e78e6e2a00c223e164c417628572a90093c031ed724492c763721c2e0bc2a8df",
                "sha256:e9182eb20f41417ea1dd8e8f7888c4d7c6e805f8a7c98c1081778a3da2bee3e4",
                "sha256:e99e34c82309dd78959ba3c1590975b5d3c862d6f279f843d47d26ff89d7d7e1",
                "sha256:f6a88f384335bb27812293fdb11ac6aee2ca3f51d3c7820fe03de0a304ab6249",
                "sha256:f81e65376e52f03422e1fb475c9514185669943798ed019ac50410fb4c4df232",
                "sha256:ffe9dc0a884a8848075e576c1de0290d85a533a9f6e9c4e564f19adf8f6e54a7"
            ],
            "index": "pypi",
            "version": "==2.9.6"
        },
        "pycparser": {
            "hashes": [
                "sha256:8ee45429555515e1f6b185e78100aea234072576aa43ab53aefcae078162fca9",
                "sha256:e644fdec12f7872f86c58ff790da456218b10f863970249516d60a5eaca77206"
            ],
            "version": "==2.21"
        },
        "pycryptodomex": {
            "hashes": [
                "sha256:160a39a708c36fa0b168ab79386dede588e62aec06eb505add870739329aecc6",
                "sha256:192306cf881fe3467dda0e174a4f47bb3a8bb24b90c9cdfbdc248eec5fc0578c",
                "sha256:1949e09ea49b09c36d11a951b16ff2a05a0ffe969dda1846e4686ee342fe8646",
                "sha256:215be2980a6b70704c10796dd7003eb4390e7be138ac6fb8344bf47e71a8d470",
                "sha256:27072a494ce621cc7a9096bbf60ed66826bb94db24b49b7359509e7951033e74",
                "sha256:2dc4eab20f4f04a2d00220fdc9258717b82d31913552e766d5f00282c031b70a",
                "sha256:302a8f37c224e7b5d72017d462a2be058e28f7be627bdd854066e16722d0fc0c",
                "sha256:3d9314ac785a5b75d5aaf924c5f21d6ca7e8df442e5cf4f0fefad4f6e284d422",
                "sha256:3e3ecb5fe979e7c1bb0027e518340acf7ee60415d79295e5251d13c68dde576e",
                "sha256:4d9379c684efea80fdab02a3eb0169372bca7db13f9332cb67483b8dc8b67c37",
                "sha256:50308fcdbf8345e5ec224a5502b4215178bdb5e95456ead8ab1a69ffd94779cb",
                "sha256:5594a125dae30d60e94f37797fc67ce3c744522de7992c7c360d02fdb34918f8",
                "sha256:58fc0aceb9c961b9897facec9da24c6a94c5db04597ec832060f53d4d6a07196",
                "sha256:6421d23d6a648e83ba2670a352bcd978542dad86829209f59d17a3f087f4afef",
                "sha256:6875eb8666f68ddbd39097867325bd22771f595b4e2b0149739b5623c8bf899b",
                "sha256:6ed3606832987018615f68e8ed716a7065c09a0fe94afd7c9ca1b6777f0ac6eb",
                "sha256:71687eed47df7e965f6e0bf3cadef98f368d5221f0fb89d2132effe1a3e6a194",
                "sha256:73d64b32d84cf48d9ec62106aa277dbe99ab5fbfd38c5100bc7bddd3beb569f7",
                "sha256:75672205148bdea34669173366df005dbd52be05115e919551ee97171083423d",
                "sha256:76f0a46bee539dae4b3dfe37216f678769349576b0080fdbe431d19a02da42ff",
                "sha256:8ff129a5a0eb5ff16e45ca4fa70a6051da7f3de303c33b259063c19be0c43d35",
                "sha256:ac614363a86cc53d8ba44b6c469831d1555947e69ab3276ae8d6edc219f570f7",
                "sha256:ba95abd563b0d1b88401658665a260852a8e6c647026ee6a0a65589287681df8",
                "sha256:bbdcce0a226d9205560a5936b05208c709b01d493ed8307792075dedfaaffa5f",
                "sha256:bec6c80994d4e7a38312072f89458903b65ec99bed2d65aa4de96d997a53ea7a",
                "sha256:c2953afebf282a444c51bf4effe751706b4d0d63d7ca2cc51db21f902aa5b84e",
                "sha256:d35a8ffdc8b05e4b353ba281217c8437f02c57d7233363824e9d794cf753c419",
                "sha256:d56c9ec41258fd3734db9f5e4d2faeabe48644ba9ca23b18e1839b3bdf093222",
                "sha256:d84e105787f5e5d36ec6a581ff37a1048d12e638688074b2a00bcf402f9aa1c2",
                "sha256:e00a4bacb83a2627e8210cb353a2e31f04befc1155db2976e5e239dd66482278",
                "sha256:f237278836dda412a325e9340ba2e6a84cb0f56b9244781e5b61f10b3905de88",
                "sha256:f9ab5ef0718f6a8716695dea16d83b671b22c45e9c0c78fd807c32c0192e54b5"
            ],
            "index": "pypi",
            "version": "==3.18.0"
        },
        "pydantic": {
            "hashes": [
                "sha256:052d8654cb65174d6f9490cc9b9a200083a82cf5c3c5d3985db765757eb3b375",
                "sha256:0c6fafa0965b539d7aab0a673a046466d23b86e4b0e8019d25fd53f4df62c277",
                "sha256:1243d28e9b05003a89d72e7915fdb26ffd1d39bdd39b00b7dbe4afae4b557f9d",
                "sha256:12f7b0bf8553e310e530e9f3a2f5734c68699f42218bf3568ef49cd9b0e44df4",
                "sha256:1410275520dfa70effadf4c21811d755e7ef9bb1f1d077a21958153a92c8d9ca",
                "sha256:16f8c3e33af1e9bb16c7a91fc7d5fa9fe27298e9f299cff6cb744d89d573d62c",
                "sha256:17aef11cc1b997f9d574b91909fed40761e13fac438d72b81f902226a69dac01",
                "sha256:191ba419b605f897ede9892f6c56fb182f40a15d309ef0142212200a10af4c18",
                "sha256:1952526ba40b220b912cdc43c1c32bcf4a58e3f192fa313ee665916b26befb68",
                "sha256:1ced8375969673929809d7f36ad322934c35de4af3b5e5b09ec967c21f9f7887",
                "sha256:2e4148e635994d57d834be1182a44bdb07dd867fa3c2d1b37002000646cc5459",
                "sha256:34d327c81e68a1ecb52fe9c8d50c8a9b3e90d3c8ad991bfc8f953fb477d42fb4",
                "sha256:35db5301b82e8661fa9c505c800d0990bc14e9f36f98932bb1d248c0ac5cada5",
                "sha256:3e59417ba8a17265e632af99cc5f35ec309de5980c440c255ab1ca3ae96a3e0e",
                "sha256:42aa0c4b5c3025483240a25b09f3c09a189481ddda2ea3a831a9d25f444e03c1",
                "sha256:666bdf6066bf6dbc107b30d034615d2627e2121506c555f73f90b54a463d1f33",
                "sha256:66a703d1983c675a6e0fed8953b0971c44dba48a929a2000a493c3772eb61a5a",
                "sha256:6a82d6cda82258efca32b40040228ecf43a548671cb174a1e81477195ed3ed56",
                "sha256:6f2e754d5566f050954727c77f094e01793bcb5725b663bf628fa6743a5a9108",
                "sha256:7456eb22ed9aaa24ff3e7b4757da20d9e5ce2a81018c1b3ebd81a0b88a18f3b2",
                "sha256:7b1f6cb446470b7ddf86c2e57cd119a24959af2b01e552f60705910663af09a4",
                "sha256:7d5b8641c24886d764a74ec541d2fc2c7fb19f6da2a4001e6d580ba4a38f7878",
                "sha256:84d80219c3f8d4cad44575e18404099c76851bc924ce5ab1c4c8bb5e2a2227d0",
                "sha256:88f195f582851e8db960b4a94c3e3ad25692c1c1539e2552f3df7a9e972ef60e",
                "sha256:93e6bcfccbd831894a6a434b0aeb1947f9e70b7468f274154d03d71fabb1d7c6",
                "sha256:93e766b4a8226e0708ef243e843105bf124e21331694367f95f4e3b4a92bbb3f",
                "sha256:ab523c31e22943713d80d8d342d23b6f6ac4b792a1e54064a8d0cf78fd64e800",
                "sha256:bb14388ec45a7a0dc429e87def6396f9e73c8c77818c927b6a60706603d5f2ea",
                "sha256:c0ab53b609c11dfc0c060d94335993cc2b95b2150e25583bec37a49b2d6c6c3f",
                "sha256:c33b60054b2136aef8cf190cd4c52a3daa20b2263917c49adad20eaf381e823b",
                "sha256:ceb6a23bf1ba4b837d0cfe378329ad3f351b5897c8d4914ce95b85fba96da5a1",
                "sha256:d532bf00f381bd6bc62cabc7d1372096b75a33bc197a312b03f5838b4fb84edd",
                "sha256:df7800cb1984d8f6e249351139667a8c50a379009271ee6236138a22a0c0f319",
                "sha256:e82d4566fcd527eae8b244fa952d99f2ca3172b7e97add0b43e2d97ee77f81ab",
                "sha256:f90c1e29f447557e9e26afb1c4dbf8768a10cc676e3781b6a577841ade126b85",
                "sha256:f9613fadad06b4f3bc5db2653ce2f22e0de84a7c6c293909b48f6ed37b83c61f"
            ],
            "markers": "python_version >= '3.7'",
            "version": "==1.10.8"
        },
        "pyjwkest": {
            "hashes": [
                "sha256:5560fd5ba08655f29ff6ad1df1e15dc05abc9d976fcbcec8d2b5167f49b70222"
            ],
            "index": "pypi",
            "version": "==1.4.2"
        },
        "python-dateutil": {
            "hashes": [
                "sha256:0123cacc1627ae19ddf3c27a5de5bd67ee4586fbdd6440d9748f8abb483d3e86",
                "sha256:961d03dc3453ebbc59dbdea9e4e11c5651520a876d0f4db161e8674aae935da9"
            ],
            "markers": "python_version >= '2.7' and python_version not in '3.0, 3.1, 3.2, 3.3'",
            "version": "==2.8.2"
        },
        "python-dotenv": {
            "hashes": [
                "sha256:a8df96034aae6d2d50a4ebe8216326c61c3eb64836776504fcca410e5937a3ba",
                "sha256:f5971a9226b701070a4bf2c38c89e5a3f0d64de8debda981d1db98583009122a"
            ],
            "markers": "python_version >= '3.8'",
            "version": "==1.0.0"
        },
        "requests": {
            "hashes": [
                "sha256:58cd2187c01e70e6e26505bca751777aa9f2ee0b7f4300988b709f44e013003f",
                "sha256:942c5a758f98d790eaed1a29cb6eefc7ffb0d1cf7af05c3d2791656dbd6ad1e1"
            ],
            "index": "pypi",
            "version": "==2.31.0"
        },
        "s3transfer": {
            "hashes": [
                "sha256:3c0da2d074bf35d6870ef157158641178a4204a6e689e82546083e31e0311346",
                "sha256:640bb492711f4c0c0905e1f62b6aaeb771881935ad27884852411f8e9cacbca9"
            ],
            "markers": "python_version >= '3.7'",
            "version": "==0.6.1"
        },
        "setuptools": {
            "hashes": [
                "sha256:5df61bf30bb10c6f756eb19e7c9f3b473051f48db77fddbe06ff2ca307df9a6f",
                "sha256:62642358adc77ffa87233bc4d2354c4b2682d214048f500964dbe760ccedf102"
            ],
            "markers": "python_version >= '3.7'",
            "version": "==67.8.0"
        },
        "six": {
            "hashes": [
                "sha256:1e61c37477a1626458e36f7b1d82aa5c9b094fa4802892072e49de9c60c4c926",
                "sha256:8abb2f1d86890a2dfb989f9a77cfcfd3e47c2a354b01111771326f8aa26e0254"
            ],
            "markers": "python_version >= '2.7' and python_version not in '3.0, 3.1, 3.2, 3.3'",
            "version": "==1.16.0"
        },
        "sqlparse": {
            "hashes": [
                "sha256:5430a4fe2ac7d0f93e66f1efc6e1338a41884b7ddf2a350cedd20ccc4d9d28f3",
                "sha256:d446183e84b8349fa3061f0fe7f06ca94ba65b426946ffebe6e3e8295332420c"
            ],
            "markers": "python_version >= '3.5'",
            "version": "==0.4.4"
        },
        "typing-extensions": {
            "hashes": [
                "sha256:06006244c70ac8ee83fa8282cb188f697b8db25bc8b4df07be1873c43897060c",
                "sha256:3a8b36f13dd5fdc5d1b16fe317f5668545de77fa0b8e02006381fd49d731ab98"
            ],
            "index": "pypi",
            "version": "==4.6.2"
        },
        "urllib3": {
            "hashes": [
                "sha256:8d36afa7616d8ab714608411b4a3b13e58f463aee519024578e062e141dce20f",
                "sha256:8f135f6502756bde6b2a9b28989df5fbe87c9970cecaa69041edcce7f0589b14"
            ],
            "markers": "python_version >= '2.7' and python_version not in '3.0, 3.1, 3.2, 3.3, 3.4, 3.5'",
            "version": "==1.26.16"
        },
        "whitenoise": {
            "hashes": [
                "sha256:599dc6ca57e48929dfeffb2e8e187879bfe2aed0d49ca419577005b7f2cc930b",
                "sha256:a02d6660ad161ff17e3042653c8e3f5ecbb2a2481a006bde125b9efb9a30113a"
            ],
            "index": "pypi",
            "version": "==6.4.0"
        }
    },
    "develop": {
        "asgiref": {
            "hashes": [
                "sha256:89b2ef2247e3b562a16eef663bc0e2e703ec6468e2fa8a5cd61cd449786d4f6e",
                "sha256:9e0ce3aa93a819ba5b45120216b23878cf6e8525eb3848653452b4192b92afed"
            ],
            "markers": "python_version >= '3.7'",
            "version": "==3.7.2"
        },
        "bandit": {
            "hashes": [
                "sha256:75665181dc1e0096369112541a056c59d1c5f66f9bb74a8d686c3c362b83f549",
                "sha256:bdfc739baa03b880c2d15d0431b31c658ffc348e907fe197e54e0389dd59e11e"
            ],
            "index": "pypi",
            "version": "==1.7.5"
        },
        "beautifulsoup4": {
            "hashes": [
                "sha256:492bbc69dca35d12daac71c4db1bfff0c876c00ef4a2ffacce226d4638eb72da",
                "sha256:bd2520ca0d9d7d12694a53d44ac482d181b4ec1888909b035a3dbf40d0f57d4a"
            ],
            "markers": "python_full_version >= '3.6.0'",
            "version": "==4.12.2"
        },
        "black": {
            "hashes": [
                "sha256:064101748afa12ad2291c2b91c960be28b817c0c7eaa35bec09cc63aa56493c5",
                "sha256:0945e13506be58bf7db93ee5853243eb368ace1c08a24c65ce108986eac65915",
                "sha256:11c410f71b876f961d1de77b9699ad19f939094c3a677323f43d7a29855fe326",
                "sha256:1c7b8d606e728a41ea1ccbd7264677e494e87cf630e399262ced92d4a8dac940",
                "sha256:1d06691f1eb8de91cd1b322f21e3bfc9efe0c7ca1f0e1eb1db44ea367dff656b",
                "sha256:3238f2aacf827d18d26db07524e44741233ae09a584273aa059066d644ca7b30",
                "sha256:32daa9783106c28815d05b724238e30718f34155653d4d6e125dc7daec8e260c",
                "sha256:35d1381d7a22cc5b2be2f72c7dfdae4072a3336060635718cc7e1ede24221d6c",
                "sha256:3a150542a204124ed00683f0db1f5cf1c2aaaa9cc3495b7a3b5976fb136090ab",
                "sha256:48f9d345675bb7fbc3dd85821b12487e1b9a75242028adad0333ce36ed2a6d27",
                "sha256:50cb33cac881766a5cd9913e10ff75b1e8eb71babf4c7104f2e9c52da1fb7de2",
                "sha256:562bd3a70495facf56814293149e51aa1be9931567474993c7942ff7d3533961",
                "sha256:67de8d0c209eb5b330cce2469503de11bca4085880d62f1628bd9972cc3366b9",
                "sha256:6b39abdfb402002b8a7d030ccc85cf5afff64ee90fa4c5aebc531e3ad0175ddb",
                "sha256:6f3c333ea1dd6771b2d3777482429864f8e258899f6ff05826c3a4fcc5ce3f70",
                "sha256:714290490c18fb0126baa0fca0a54ee795f7502b44177e1ce7624ba1c00f2331",
                "sha256:7c3eb7cea23904399866c55826b31c1f55bbcd3890ce22ff70466b907b6775c2",
                "sha256:92c543f6854c28a3c7f39f4d9b7694f9a6eb9d3c5e2ece488c327b6e7ea9b266",
                "sha256:a6f6886c9869d4daae2d1715ce34a19bbc4b95006d20ed785ca00fa03cba312d",
                "sha256:a8a968125d0a6a404842fa1bf0b349a568634f856aa08ffaff40ae0dfa52e7c6",
                "sha256:c7ab5790333c448903c4b721b59c0d80b11fe5e9803d8703e84dcb8da56fec1b",
                "sha256:e114420bf26b90d4b9daa597351337762b63039752bdf72bf361364c1aa05925",
                "sha256:e198cf27888ad6f4ff331ca1c48ffc038848ea9f031a3b40ba36aced7e22f2c8",
                "sha256:ec751418022185b0c1bb7d7736e6933d40bbb14c14a0abcf9123d1b159f98dd4",
                "sha256:f0bd2f4a58d6666500542b26354978218a9babcdc972722f4bf90779524515f3"
            ],
            "index": "pypi",
            "version": "==23.3.0"
        },
        "blinker": {
            "hashes": [
                "sha256:4afd3de66ef3a9f8067559fb7a1cbe555c17dcbe15971b05d1b625c3e7abe213",
                "sha256:c3d739772abb7bc2860abf5f2ec284223d9ad5c76da018234f6f50d6f31ab1f0"
            ],
            "markers": "python_version >= '3.7'",
            "version": "==1.6.2"
        },
        "boto3": {
            "hashes": [
                "sha256:30f8ab1cf89d5864a80ba2d5eb5316dbd2a63c9469877e0cffb522630438aa85",
                "sha256:77e8fa7c257f9ed8bfe0c3ffc2ccc47b1cfa27058f99415b6003699d1202e0c0"
            ],
            "index": "pypi",
            "version": "==1.26.145"
        },
        "boto3-mocking": {
            "hashes": [
                "sha256:9cb509375bc59e6b62bf6bece6f64ba70b31cc05ab5c60db0deeb39bd53472c2",
                "sha256:d0273366d3cb86c5bf3d6f31d1c6e40c11b714d49b5f2d5125234d0d59aa9378"
            ],
            "index": "pypi",
            "version": "==0.1.1"
        },
        "boto3-stubs": {
            "hashes": [
                "sha256:9413cb395c803d5b85e9ec7b16fba855a613ecd78b2e0011e2f6b62cf0b4fc1e",
                "sha256:be2007f92138781288c7a22eba30b7d60742466fc28edd04637b31fabee854a5"
            ],
            "index": "pypi",
            "version": "==1.26.145"
        },
        "botocore": {
            "hashes": [
                "sha256:264a3f19ed280d80711b7e278be09acff7ed379a96432fdf179b4e6e3a687e6a",
                "sha256:65e2a2b1cc70583225f87d6d63736215f93c6234721967bdab872270ba7a1f45"
            ],
            "markers": "python_version >= '3.7'",
            "version": "==1.29.145"
        },
        "botocore-stubs": {
            "hashes": [
                "sha256:80ffab72ad428d20cb1cf538ee55fcd94f7d81315b77d84fec99e218c3974e8b",
                "sha256:928c58a434dd83bef956e3b5bb1e96278fff5eee9f8b8ab08d916cef1e9a2014"
            ],
            "markers": "python_version >= '3.7' and python_version < '4.0'",
            "version": "==1.29.145"
        },
        "click": {
            "hashes": [
                "sha256:7682dc8afb30297001674575ea00d1814d808d6a36af415a82bd481d37ba7b8e",
                "sha256:bb4d8133cb15a609f44e8213d9b391b0809795062913b383c62be0ee95b1db48"
            ],
            "markers": "python_version >= '3.7'",
            "version": "==8.1.3"
        },
        "django": {
            "hashes": [
                "sha256:066b6debb5ac335458d2a713ed995570536c8b59a580005acb0732378d5eb1ee",
                "sha256:7efa6b1f781a6119a10ac94b4794ded90db8accbe7802281cd26f8664ffed59c"
            ],
            "index": "pypi",
            "version": "==4.2.1"
        },
        "django-debug-toolbar": {
            "hashes": [
                "sha256:a0b532ef5d52544fd745d1dcfc0557fa75f6f0d1962a8298bd568427ef2fa436",
                "sha256:f57882e335593cb8e74c2bda9f1116bbb9ca8fc0d81b50a75ace0f83de5173c7"
            ],
            "index": "pypi",
            "version": "==4.1.0"
        },
        "django-model2puml": {
            "hashes": [
                "sha256:6e773d742e556020a04d3216ce5dee5d3551da162e2d42a997f85b4ed1854771"
            ],
            "index": "pypi",
            "version": "==0.4.1"
        },
        "django-stubs": {
            "hashes": [
                "sha256:93baff824f0a056e71036b423b942a74f07b909e45e3fa38185b910f597c5c08",
                "sha256:d2c671989efb3f7b0fa91e461909ad5a5a52155fe7fe6d1f2058cb88e3afb123"
            ],
            "index": "pypi",
            "version": "==4.2.0"
        },
        "django-stubs-ext": {
            "hashes": [
                "sha256:55b2e3077f883e0131a7596f8ff8b19f8fc3ca325a3318ccacf5331acb2601e4",
                "sha256:7789f0caeca7152fef07ad6b94dec7310a05d0b8dab77f7979e19db0037b5127"
            ],
            "markers": "python_version >= '3.7'",
            "version": "==4.2.0"
        },
        "django-webtest": {
            "hashes": [
                "sha256:c8c32041791cdae468e443097c432c67cf17cad339e1ab88b01a6c4841ee4c74",
                "sha256:ef075e98b38fe3836dc533c2924d3e37c6bb3483008c40567115518a0303b1af"
            ],
            "index": "pypi",
            "version": "==1.9.10"
        },
        "flake8": {
            "hashes": [
                "sha256:3833794e27ff64ea4e9cf5d410082a8b97ff1a06c16aa3d2027339cd0f1195c7",
                "sha256:c61007e76655af75e6785a931f452915b371dc48f56efd765247c8fe68f2b181"
            ],
            "index": "pypi",
            "version": "==6.0.0"
        },
        "gitdb": {
            "hashes": [
                "sha256:6eb990b69df4e15bad899ea868dc46572c3f75339735663b81de79b06f17eb9a",
                "sha256:c286cf298426064079ed96a9e4a9d39e7f3e9bf15ba60701e95f5492f28415c7"
            ],
            "markers": "python_version >= '3.7'",
            "version": "==4.0.10"
        },
        "gitpython": {
            "hashes": [
                "sha256:8ce3bcf69adfdf7c7d503e78fd3b1c492af782d58893b650adb2ac8912ddd573",
                "sha256:f04893614f6aa713a60cbbe1e6a97403ef633103cdd0ef5eb6efe0deb98dbe8d"
            ],
            "markers": "python_version >= '3.7'",
            "version": "==3.1.31"
        },
        "jmespath": {
            "hashes": [
                "sha256:02e2e4cc71b5bcab88332eebf907519190dd9e6e82107fa7f83b1003a6252980",
                "sha256:90261b206d6defd58fdd5e85f478bf633a2901798906be2ad389150c5c60edbe"
            ],
            "markers": "python_version >= '3.7'",
            "version": "==1.0.1"
        },
        "markdown-it-py": {
            "hashes": [
                "sha256:5a35f8d1870171d9acc47b99612dc146129b631baf04970128b568f190d0cc30",
                "sha256:7c9a5e412688bc771c67432cbfebcdd686c93ce6484913dccf06cb5a0bea35a1"
            ],
            "markers": "python_version >= '3.7'",
            "version": "==2.2.0"
        },
        "mccabe": {
            "hashes": [
                "sha256:348e0240c33b60bbdf4e523192ef919f28cb2c3d7d5c7794f74009290f236325",
                "sha256:6c2d30ab6be0e4a46919781807b4f0d834ebdd6c6e3dca0bda5a15f863427b6e"
            ],
            "markers": "python_version >= '3.6'",
            "version": "==0.7.0"
        },
        "mdurl": {
            "hashes": [
                "sha256:84008a41e51615a49fc9966191ff91509e3c40b939176e643fd50a5c2196b8f8",
                "sha256:bb413d29f5eea38f31dd4754dd7377d4465116fb207585f97bf925588687c1ba"
            ],
            "markers": "python_version >= '3.7'",
            "version": "==0.1.2"
        },
        "mypy": {
            "hashes": [
                "sha256:1c4c42c60a8103ead4c1c060ac3cdd3ff01e18fddce6f1016e08939647a0e703",
                "sha256:44797d031a41516fcf5cbfa652265bb994e53e51994c1bd649ffcd0c3a7eccbf",
                "sha256:473117e310febe632ddf10e745a355714e771ffe534f06db40702775056614c4",
                "sha256:4c99c3ecf223cf2952638da9cd82793d8f3c0c5fa8b6ae2b2d9ed1e1ff51ba85",
                "sha256:550a8b3a19bb6589679a7c3c31f64312e7ff482a816c96e0cecec9ad3a7564dd",
                "sha256:658fe7b674769a0770d4b26cb4d6f005e88a442fe82446f020be8e5f5efb2fae",
                "sha256:6e33bb8b2613614a33dff70565f4c803f889ebd2f859466e42b46e1df76018dd",
                "sha256:6e42d29e324cdda61daaec2336c42512e59c7c375340bd202efa1fe0f7b8f8ca",
                "sha256:74bc9b6e0e79808bf8678d7678b2ae3736ea72d56eede3820bd3849823e7f305",
                "sha256:76ec771e2342f1b558c36d49900dfe81d140361dd0d2df6cd71b3db1be155409",
                "sha256:7d23370d2a6b7a71dc65d1266f9a34e4cde9e8e21511322415db4b26f46f6b8c",
                "sha256:87df44954c31d86df96c8bd6e80dfcd773473e877ac6176a8e29898bfb3501cb",
                "sha256:8c5979d0deb27e0f4479bee18ea0f83732a893e81b78e62e2dda3e7e518c92ee",
                "sha256:95d8d31a7713510685b05fbb18d6ac287a56c8f6554d88c19e73f724a445448a",
                "sha256:a22435632710a4fcf8acf86cbd0d69f68ac389a3892cb23fbad176d1cddaf228",
                "sha256:a8763e72d5d9574d45ce5881962bc8e9046bf7b375b0abf031f3e6811732a897",
                "sha256:c1eb485cea53f4f5284e5baf92902cd0088b24984f4209e25981cc359d64448d",
                "sha256:c5d2cc54175bab47011b09688b418db71403aefad07cbcd62d44010543fc143f",
                "sha256:cbc07246253b9e3d7d74c9ff948cd0fd7a71afcc2b77c7f0a59c26e9395cb152",
                "sha256:d0b6c62206e04061e27009481cb0ec966f7d6172b5b936f3ead3d74f29fe3dcf",
                "sha256:ddae0f39ca146972ff6bb4399f3b2943884a774b8771ea0a8f50e971f5ea5ba8",
                "sha256:e1f4d16e296f5135624b34e8fb741eb0eadedca90862405b1f1fde2040b9bd11",
                "sha256:e86c2c6852f62f8f2b24cb7a613ebe8e0c7dc1402c61d36a609174f63e0ff017",
                "sha256:ebc95f8386314272bbc817026f8ce8f4f0d2ef7ae44f947c4664efac9adec929",
                "sha256:f9dca1e257d4cc129517779226753dbefb4f2266c4eaad610fc15c6a7e14283e",
                "sha256:faff86aa10c1aa4a10e1a301de160f3d8fc8703b88c7e98de46b531ff1276a9a"
            ],
            "index": "pypi",
            "version": "==1.3.0"
        },
        "mypy-extensions": {
            "hashes": [
                "sha256:4392f6c0eb8a5668a69e23d168ffa70f0be9ccfd32b5cc2d26a34ae5b844552d",
                "sha256:75dbf8955dc00442a438fc4d0666508a9a97b6bd41aa2f0ffe9d2f2725af0782"
            ],
            "markers": "python_version >= '3.5'",
            "version": "==1.0.0"
        },
        "nplusone": {
            "hashes": [
                "sha256:1726c0a10c0aa7eabb04e24db2882ff97b6b7ee29d729a8d97dcbd12ef5a5651",
                "sha256:96b1e6e29e6af3e71b67d0cc012a5ec8c97c6a2f5399f4ba41a2bbe0e253a9ac"
            ],
            "index": "pypi",
            "version": "==1.0.0"
        },
        "packaging": {
            "hashes": [
                "sha256:994793af429502c4ea2ebf6bf664629d07c1a9fe974af92966e4b8d2df7edc61",
                "sha256:a392980d2b6cffa644431898be54b0045151319d1e7ec34f0cfed48767dd334f"
            ],
            "markers": "python_version >= '3.7'",
            "version": "==23.1"
        },
        "pathspec": {
            "hashes": [
                "sha256:2798de800fa92780e33acca925945e9a19a133b715067cf165b8866c15a31687",
                "sha256:d8af70af76652554bd134c22b3e8a1cc46ed7d91edcdd721ef1a0c51a84a5293"
            ],
            "markers": "python_version >= '3.7'",
            "version": "==0.11.1"
        },
        "pbr": {
            "hashes": [
                "sha256:567f09558bae2b3ab53cb3c1e2e33e726ff3338e7bae3db5dc954b3a44eef12b",
                "sha256:aefc51675b0b533d56bb5fd1c8c6c0522fe31896679882e1c4c63d5e4a0fccb3"
            ],
            "markers": "python_version >= '2.6'",
            "version": "==5.11.1"
        },
        "platformdirs": {
            "hashes": [
                "sha256:412dae91f52a6f84830f39a8078cecd0e866cb72294a5c66808e74d5e88d251f",
                "sha256:e2378146f1964972c03c085bb5662ae80b2b8c06226c54b2ff4aa9483e8a13a5"
            ],
            "markers": "python_version >= '3.7'",
            "version": "==3.5.1"
        },
        "pycodestyle": {
            "hashes": [
                "sha256:347187bdb476329d98f695c213d7295a846d1152ff4fe9bacb8a9590b8ee7053",
                "sha256:8a4eaf0d0495c7395bdab3589ac2db602797d76207242c17d470186815706610"
            ],
            "markers": "python_version >= '3.6'",
            "version": "==2.10.0"
        },
        "pyflakes": {
            "hashes": [
                "sha256:ec55bf7fe21fff7f1ad2f7da62363d749e2a470500eab1b555334b67aa1ef8cf",
                "sha256:ec8b276a6b60bd80defed25add7e439881c19e64850afd9b346283d4165fd0fd"
            ],
            "markers": "python_version >= '3.6'",
            "version": "==3.0.1"
        },
        "pygments": {
            "hashes": [
                "sha256:8ace4d3c1dd481894b2005f560ead0f9f19ee64fe983366be1a21e171d12775c",
                "sha256:db2db3deb4b4179f399a09054b023b6a586b76499d36965813c71aa8ed7b5fd1"
            ],
            "markers": "python_version >= '3.7'",
            "version": "==2.15.1"
        },
        "python-dateutil": {
            "hashes": [
                "sha256:0123cacc1627ae19ddf3c27a5de5bd67ee4586fbdd6440d9748f8abb483d3e86",
                "sha256:961d03dc3453ebbc59dbdea9e4e11c5651520a876d0f4db161e8674aae935da9"
            ],
            "markers": "python_version >= '2.7' and python_version not in '3.0, 3.1, 3.2, 3.3'",
            "version": "==2.8.2"
        },
        "pyyaml": {
            "hashes": [
                "sha256:01b45c0191e6d66c470b6cf1b9531a771a83c1c4208272ead47a3ae4f2f603bf",
                "sha256:0283c35a6a9fbf047493e3a0ce8d79ef5030852c51e9d911a27badfde0605293",
                "sha256:055d937d65826939cb044fc8c9b08889e8c743fdc6a32b33e2390f66013e449b",
                "sha256:07751360502caac1c067a8132d150cf3d61339af5691fe9e87803040dbc5db57",
                "sha256:0b4624f379dab24d3725ffde76559cff63d9ec94e1736b556dacdfebe5ab6d4b",
                "sha256:0ce82d761c532fe4ec3f87fc45688bdd3a4c1dc5e0b4a19814b9009a29baefd4",
                "sha256:1e4747bc279b4f613a09eb64bba2ba602d8a6664c6ce6396a4d0cd413a50ce07",
                "sha256:213c60cd50106436cc818accf5baa1aba61c0189ff610f64f4a3e8c6726218ba",
                "sha256:231710d57adfd809ef5d34183b8ed1eeae3f76459c18fb4a0b373ad56bedcdd9",
                "sha256:277a0ef2981ca40581a47093e9e2d13b3f1fbbeffae064c1d21bfceba2030287",
                "sha256:2cd5df3de48857ed0544b34e2d40e9fac445930039f3cfe4bcc592a1f836d513",
                "sha256:40527857252b61eacd1d9af500c3337ba8deb8fc298940291486c465c8b46ec0",
                "sha256:432557aa2c09802be39460360ddffd48156e30721f5e8d917f01d31694216782",
                "sha256:473f9edb243cb1935ab5a084eb238d842fb8f404ed2193a915d1784b5a6b5fc0",
                "sha256:48c346915c114f5fdb3ead70312bd042a953a8ce5c7106d5bfb1a5254e47da92",
                "sha256:50602afada6d6cbfad699b0c7bb50d5ccffa7e46a3d738092afddc1f9758427f",
                "sha256:68fb519c14306fec9720a2a5b45bc9f0c8d1b9c72adf45c37baedfcd949c35a2",
                "sha256:77f396e6ef4c73fdc33a9157446466f1cff553d979bd00ecb64385760c6babdc",
                "sha256:81957921f441d50af23654aa6c5e5eaf9b06aba7f0a19c18a538dc7ef291c5a1",
                "sha256:819b3830a1543db06c4d4b865e70ded25be52a2e0631ccd2f6a47a2822f2fd7c",
                "sha256:897b80890765f037df3403d22bab41627ca8811ae55e9a722fd0392850ec4d86",
                "sha256:98c4d36e99714e55cfbaaee6dd5badbc9a1ec339ebfc3b1f52e293aee6bb71a4",
                "sha256:9df7ed3b3d2e0ecfe09e14741b857df43adb5a3ddadc919a2d94fbdf78fea53c",
                "sha256:9fa600030013c4de8165339db93d182b9431076eb98eb40ee068700c9c813e34",
                "sha256:a80a78046a72361de73f8f395f1f1e49f956c6be882eed58505a15f3e430962b",
                "sha256:afa17f5bc4d1b10afd4466fd3a44dc0e245382deca5b3c353d8b757f9e3ecb8d",
                "sha256:b3d267842bf12586ba6c734f89d1f5b871df0273157918b0ccefa29deb05c21c",
                "sha256:b5b9eccad747aabaaffbc6064800670f0c297e52c12754eb1d976c57e4f74dcb",
                "sha256:bfaef573a63ba8923503d27530362590ff4f576c626d86a9fed95822a8255fd7",
                "sha256:c5687b8d43cf58545ade1fe3e055f70eac7a5a1a0bf42824308d868289a95737",
                "sha256:cba8c411ef271aa037d7357a2bc8f9ee8b58b9965831d9e51baf703280dc73d3",
                "sha256:d15a181d1ecd0d4270dc32edb46f7cb7733c7c508857278d3d378d14d606db2d",
                "sha256:d4b0ba9512519522b118090257be113b9468d804b19d63c71dbcf4a48fa32358",
                "sha256:d4db7c7aef085872ef65a8fd7d6d09a14ae91f691dec3e87ee5ee0539d516f53",
                "sha256:d4eccecf9adf6fbcc6861a38015c2a64f38b9d94838ac1810a9023a0609e1b78",
                "sha256:d67d839ede4ed1b28a4e8909735fc992a923cdb84e618544973d7dfc71540803",
                "sha256:daf496c58a8c52083df09b80c860005194014c3698698d1a57cbcfa182142a3a",
                "sha256:dbad0e9d368bb989f4515da330b88a057617d16b6a8245084f1b05400f24609f",
                "sha256:e61ceaab6f49fb8bdfaa0f92c4b57bcfbea54c09277b1b4f7ac376bfb7a7c174",
                "sha256:f84fbc98b019fef2ee9a1cb3ce93e3187a6df0b2538a651bfb890254ba9f90b5"
            ],
            "markers": "python_version >= '3.6'",
            "version": "==6.0"
        },
        "rich": {
            "hashes": [
                "sha256:76f6b65ea7e5c5d924ba80e322231d7cb5b5981aa60bfc1e694f1bc097fe6fe1",
                "sha256:d204aadb50b936bf6b1a695385429d192bc1fdaf3e8b907e8e26f4c4e4b5bf75"
            ],
            "markers": "python_full_version >= '3.7.0'",
            "version": "==13.4.1"
        },
        "s3transfer": {
            "hashes": [
                "sha256:3c0da2d074bf35d6870ef157158641178a4204a6e689e82546083e31e0311346",
                "sha256:640bb492711f4c0c0905e1f62b6aaeb771881935ad27884852411f8e9cacbca9"
            ],
            "markers": "python_version >= '3.7'",
            "version": "==0.6.1"
        },
        "six": {
            "hashes": [
                "sha256:1e61c37477a1626458e36f7b1d82aa5c9b094fa4802892072e49de9c60c4c926",
                "sha256:8abb2f1d86890a2dfb989f9a77cfcfd3e47c2a354b01111771326f8aa26e0254"
            ],
            "markers": "python_version >= '2.7' and python_version not in '3.0, 3.1, 3.2, 3.3'",
            "version": "==1.16.0"
        },
        "smmap": {
            "hashes": [
                "sha256:2aba19d6a040e78d8b09de5c57e96207b09ed71d8e55ce0959eeee6c8e190d94",
                "sha256:c840e62059cd3be204b0c9c9f74be2c09d5648eddd4580d9314c3ecde0b30936"
            ],
            "markers": "python_version >= '3.6'",
            "version": "==5.0.0"
        },
        "soupsieve": {
            "hashes": [
                "sha256:1c1bfee6819544a3447586c889157365a27e10d88cde3ad3da0cf0ddf646feb8",
                "sha256:89d12b2d5dfcd2c9e8c22326da9d9aa9cb3dfab0a83a024f05704076ee8d35ea"
            ],
            "markers": "python_version >= '3.7'",
            "version": "==2.4.1"
        },
        "sqlparse": {
            "hashes": [
                "sha256:5430a4fe2ac7d0f93e66f1efc6e1338a41884b7ddf2a350cedd20ccc4d9d28f3",
                "sha256:d446183e84b8349fa3061f0fe7f06ca94ba65b426946ffebe6e3e8295332420c"
            ],
            "markers": "python_version >= '3.5'",
            "version": "==0.4.4"
        },
        "stevedore": {
            "hashes": [
                "sha256:8cc040628f3cea5d7128f2e76cf486b2251a4e543c7b938f58d9a377f6694a2d",
                "sha256:a54534acf9b89bc7ed264807013b505bf07f74dbe4bcfa37d32bd063870b087c"
            ],
            "markers": "python_version >= '3.8'",
            "version": "==5.1.0"
        },
        "tomli": {
            "hashes": [
                "sha256:939de3e7a6161af0c887ef91b7d41a53e7c5a1ca976325f429cb46ea9bc30ecc",
                "sha256:de526c12914f0c550d15924c62d72abc48d6fe7364aa87328337a31007fe8a4f"
            ],
            "markers": "python_version < '3.11'",
            "version": "==2.0.1"
        },
        "types-awscrt": {
            "hashes": [
                "sha256:50fe7610aa40550a23d79d6167b2b8536281f038f42846eda0e520d6e3e01787",
                "sha256:763d8d543f145d51cd16ea407d079608b126941d24525e16cb1de31d949ff563"
            ],
            "markers": "python_version >= '3.7' and python_version < '4.0'",
            "version": "==0.16.19"
        },
        "types-cachetools": {
            "hashes": [
                "sha256:67fa46d51a650896770aee0ba80f0e61dc4a7d1373198eec1bc0622263eaa256",
                "sha256:c0c5fa00199017d974c935bf043c467d5204e4f835141e489b48765b5ac1d960"
            ],
            "index": "pypi",
            "version": "==5.3.0.5"
        },
        "types-pytz": {
            "hashes": [
                "sha256:4fc2a7fbbc315f0b6630e0b899fd6c743705abe1094d007b0e612d10da15e0f3",
                "sha256:ecdc70d543aaf3616a7e48631543a884f74205f284cefd6649ddf44c6a820aac"
            ],
            "version": "==2023.3.0.0"
        },
        "types-pyyaml": {
            "hashes": [
                "sha256:662fa444963eff9b68120d70cda1af5a5f2aa57900003c2006d7626450eaae5f",
                "sha256:ebab3d0700b946553724ae6ca636ea932c1b0868701d4af121630e78d695fc97"
            ],
            "version": "==6.0.12.10"
        },
        "types-requests": {
            "hashes": [
                "sha256:3de667cffa123ce698591de0ad7db034a5317457a596eb0b4944e5a9d9e8d1ac",
                "sha256:afb06ef8f25ba83d59a1d424bd7a5a939082f94b94e90ab5e6116bd2559deaa3"
            ],
            "index": "pypi",
            "version": "==2.31.0.1"
        },
        "types-s3transfer": {
            "hashes": [
                "sha256:6d1ac1dedac750d570428362acdf60fdd4f277b0788855c3894d3226756b2bfb",
                "sha256:75ac1d7143d58c1e6af467cfd4a96c67ee058a3adf7c249d9309999e1f5f41e4"
            ],
            "markers": "python_version >= '3.7' and python_version < '4.0'",
            "version": "==0.6.1"
        },
        "types-urllib3": {
            "hashes": [
                "sha256:3300538c9dc11dad32eae4827ac313f5d986b8b21494801f1bf97a1ac6c03ae5",
                "sha256:5dbd1d2bef14efee43f5318b5d36d805a489f6600252bb53626d4bfafd95e27c"
            ],
            "version": "==1.26.25.13"
        },
        "typing-extensions": {
            "hashes": [
                "sha256:06006244c70ac8ee83fa8282cb188f697b8db25bc8b4df07be1873c43897060c",
                "sha256:3a8b36f13dd5fdc5d1b16fe317f5668545de77fa0b8e02006381fd49d731ab98"
            ],
            "index": "pypi",
            "version": "==4.6.2"
        },
        "urllib3": {
            "hashes": [
                "sha256:8d36afa7616d8ab714608411b4a3b13e58f463aee519024578e062e141dce20f",
                "sha256:8f135f6502756bde6b2a9b28989df5fbe87c9970cecaa69041edcce7f0589b14"
            ],
            "markers": "python_version >= '2.7' and python_version not in '3.0, 3.1, 3.2, 3.3, 3.4, 3.5'",
            "version": "==1.26.16"
        },
        "waitress": {
            "hashes": [
                "sha256:7500c9625927c8ec60f54377d590f67b30c8e70ef4b8894214ac6e4cad233d2a",
                "sha256:780a4082c5fbc0fde6a2fcfe5e26e6efc1e8f425730863c04085769781f51eba"
            ],
            "markers": "python_full_version >= '3.7.0'",
            "version": "==2.1.2"
        },
        "webob": {
            "hashes": [
                "sha256:73aae30359291c14fa3b956f8b5ca31960e420c28c1bec002547fb04928cf89b",
                "sha256:b64ef5141be559cfade448f044fa45c2260351edcb6a8ef6b7e00c7dcef0c323"
            ],
            "markers": "python_version >= '2.7' and python_version not in '3.0, 3.1, 3.2, 3.3'",
            "version": "==1.8.7"
        },
        "webtest": {
            "hashes": [
                "sha256:2a001a9efa40d2a7e5d9cd8d1527c75f41814eb6afce2c3d207402547b1e5ead",
                "sha256:54bd969725838d9861a9fa27f8d971f79d275d94ae255f5c501f53bb6d9929eb"
            ],
            "markers": "python_version >= '3.6' and python_version < '4'",
            "version": "==3.0.0"
        }
    }
}<|MERGE_RESOLUTION|>--- conflicted
+++ resolved
@@ -1,11 +1,7 @@
 {
     "_meta": {
         "hash": {
-<<<<<<< HEAD
-            "sha256": "187278933085d8c5448015e2d28c23934c2098f4aadd82157379174629d8cf6b"
-=======
-            "sha256": "fd7d0efa9a87dfe4b2bb228ee0e7978fba16c7cfdd3c443870900cfe899e2cfd"
->>>>>>> 8bb833c4
+            "sha256": "1242c67b31261243a35128410d4a928fca3729ddac13b8c8e25adf31445c6328"
         },
         "pipfile-spec": 6,
         "requires": {},
@@ -802,11 +798,11 @@
         },
         "typing-extensions": {
             "hashes": [
-                "sha256:06006244c70ac8ee83fa8282cb188f697b8db25bc8b4df07be1873c43897060c",
-                "sha256:3a8b36f13dd5fdc5d1b16fe317f5668545de77fa0b8e02006381fd49d731ab98"
-            ],
-            "index": "pypi",
-            "version": "==4.6.2"
+                "sha256:88a4153d8505aabbb4e13aacb7c486c2b4a33ca3b3f807914a9b4c844c471c26",
+                "sha256:d91d5919357fe7f681a9f2b5b4cb2a5f1ef0a1e9f59c4d8ff0d3491e05c0ffd5"
+            ],
+            "index": "pypi",
+            "version": "==4.6.3"
         },
         "urllib3": {
             "hashes": [
@@ -962,19 +958,19 @@
         },
         "django-stubs": {
             "hashes": [
-                "sha256:93baff824f0a056e71036b423b942a74f07b909e45e3fa38185b910f597c5c08",
-                "sha256:d2c671989efb3f7b0fa91e461909ad5a5a52155fe7fe6d1f2058cb88e3afb123"
-            ],
-            "index": "pypi",
-            "version": "==4.2.0"
+                "sha256:66477bdba25407623f4079205e58f3c7265a4f0d8f7c9f540a6edc16f8883a5b",
+                "sha256:8c15d5f7b05926805cfb25f2bfbf3509c37792fbd8aec5aedea358b85d8bccd5"
+            ],
+            "index": "pypi",
+            "version": "==4.2.1"
         },
         "django-stubs-ext": {
             "hashes": [
-                "sha256:55b2e3077f883e0131a7596f8ff8b19f8fc3ca325a3318ccacf5331acb2601e4",
-                "sha256:7789f0caeca7152fef07ad6b94dec7310a05d0b8dab77f7979e19db0037b5127"
-            ],
-            "markers": "python_version >= '3.7'",
-            "version": "==4.2.0"
+                "sha256:2696d6f7d8538341b060cffa9565c72ea797e866687e040b86d29cad8799e5fe",
+                "sha256:4b6b63e49f4ba30d93ec46f87507648c99c9de6911e651ad69db7084fd5b2f4e"
+            ],
+            "markers": "python_version >= '3.8'",
+            "version": "==4.2.1"
         },
         "django-webtest": {
             "hashes": [
@@ -1317,11 +1313,11 @@
         },
         "typing-extensions": {
             "hashes": [
-                "sha256:06006244c70ac8ee83fa8282cb188f697b8db25bc8b4df07be1873c43897060c",
-                "sha256:3a8b36f13dd5fdc5d1b16fe317f5668545de77fa0b8e02006381fd49d731ab98"
-            ],
-            "index": "pypi",
-            "version": "==4.6.2"
+                "sha256:88a4153d8505aabbb4e13aacb7c486c2b4a33ca3b3f807914a9b4c844c471c26",
+                "sha256:d91d5919357fe7f681a9f2b5b4cb2a5f1ef0a1e9f59c4d8ff0d3491e05c0ffd5"
+            ],
+            "index": "pypi",
+            "version": "==4.6.3"
         },
         "urllib3": {
             "hashes": [
